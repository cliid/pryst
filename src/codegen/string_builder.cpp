<<<<<<< HEAD
#include "string_builder.hpp"
#include "string_utils.hpp"
#include <vector>
#include <regex>

namespace pryst {

void StringBuilder::initializeStringFunctions() {
    PRYST_DEBUG("Initializing string builder functions");

    // Get types we'll need using TypeRegistry
    auto charPtrTy = typeRegistry.getPointerType();
    auto int32Ty = builder->getInt32Ty();
    auto int64Ty = builder->getInt64Ty();
    auto voidTy = builder->getVoidTy();
=======
#include "codegen/string_builder.hpp"
#include "utils/debug.hpp"

namespace pryst {

llvm::Value* StringBuilder::createStringBuffer(size_t size) {
    auto mallocFunc = getOrDeclareMalloc();
    return builder->CreateCall(mallocFunc, {builder->getInt64(size)});
}

llvm::Value* StringBuilder::createStringLiteral(const std::string& str) {
    PRYST_DEBUG("Creating string literal: " + str);
    return builder->CreateGlobalString(str);
}

llvm::Value* StringBuilder::concatenateStrings(llvm::Value* str1, llvm::Value* str2) {
    PRYST_DEBUG("Concatenating strings");

    auto strlenFunc = getOrDeclareStrlen();
    auto len1 = builder->CreateCall(strlenFunc, {str1});
    auto len2 = builder->CreateCall(strlenFunc, {str2});
>>>>>>> b95844ee

    // Calculate total length needed
    auto totalLen = builder->CreateAdd(
        builder->CreateAdd(len1, len2),
        builder->getInt64(1)  // For null terminator
    );

    // Allocate buffer and copy strings
    auto mallocFunc = getOrDeclareMalloc();
    auto buffer = builder->CreateCall(mallocFunc, {totalLen});

    builder->CreateCall(getOrDeclareStrcpy(), {buffer, str1});
    builder->CreateCall(getOrDeclareStrcat(), {buffer, str2});

    return buffer;
}

llvm::Function* StringBuilder::getOrDeclareStrlen() {
    auto funcType = llvm::FunctionType::get(
        typeRegistry.getInt64Type(),
        {typeRegistry.getPointerType(typeRegistry.getInt8Type())},
        false
    );
    return llvm::cast<llvm::Function>(
        module->getOrInsertFunction("strlen", funcType).getCallee()
    );
}

<<<<<<< HEAD
llvm::Value* StringBuilder::appendLiteral(const std::string& str) {
    PRYST_DEBUG("Appending literal: " + str);
    auto globalStr = builder->CreateGlobalString(str);
    auto charPtrTy = typeRegistry.getPointerType();
    auto globalStrPtr = builder->CreateBitCast(globalStr, charPtrTy);
    parts.push_back(globalStrPtr);
    return globalStrPtr;
}

llvm::Value* StringBuilder::appendFormatted(llvm::Value* value, const std::string& format) {
    if (!value) {
        // Handle null value case
        auto& typeRegistry = codegen->getTypeRegistry();
        auto charPtrTy = typeRegistry.getPointerType();
        auto builder = codegen->getBuilder();
        auto nullStr = builder->CreateGlobalString("null");
        auto size = llvm::ConstantInt::get(llvm::Type::getInt64Ty(context), 5); // "null\0"
        auto buffer = builder->CreateCall(mallocFunc, {size});
        builder->CreateCall(strcpyFunc, {buffer, nullStr});
        parts.push_back(buffer);
        return buffer;
    }

    auto& typeRegistry = codegen->getTypeRegistry();
    auto charPtrTy = typeRegistry.getPointerType();
    auto builder = codegen->getBuilder();

    // Allocate buffer for the formatted string
    auto bufferSize = llvm::ConstantInt::get(llvm::Type::getInt64Ty(context), 64);
    auto buffer = builder->CreateCall(mallocFunc, {bufferSize});

    // Create format string based on value type and format specifier
    std::string formatStr;
    if (value->getType()->isFloatingPointTy()) {
        if (format.empty()) {
            formatStr = "%.6f"; // Default precision
        } else if (format[0] == '.') {
            int precision = std::stoi(format.substr(1));
            formatStr = "%." + std::to_string(precision) + "f";
        } else {
            formatStr = "%" + format + "f";
        }
    } else if (value->getType()->isIntegerTy()) {
        formatStr = format.empty() ? "%d" : "%" + format + "d";
    } else if (value->getType()->isIntegerTy(1)) { // Boolean
        formatStr = "%s";
        auto trueStr = builder->CreateGlobalString("true");
        auto falseStr = builder->CreateGlobalString("false");
        auto charPtrTy = typeRegistry.getPointerType();
        auto trueStrPtr = builder->CreateBitCast(trueStr, charPtrTy);
        auto falseStrPtr = builder->CreateBitCast(falseStr, charPtrTy);
        value = builder->CreateSelect(value, trueStrPtr, falseStrPtr);
    } else {
        formatStr = "%s";
    }

    // Create format string constant
    auto formatStrGlobal = builder->CreateGlobalString(formatStr);
    auto charPtrTy = typeRegistry.getPointerType();
    auto formatStrPtr = builder->CreateBitCast(formatStrGlobal, charPtrTy);

    // Call sprintf with appropriate arguments
    std::vector<llvm::Value*> args;
    args.push_back(buffer);
    args.push_back(formatStrPtr);
    args.push_back(value);
    builder->CreateCall(sprintfFunc, args);

    parts.push_back(buffer);
    return buffer;
}

llvm::Value* StringBuilder::appendInterpolatedString(
    const std::string& format,
    const std::unordered_map<std::string, llvm::Value*>& values
) {
    std::regex pattern("\\{([^:}]+)(?::([^}]+))?\\}");
    std::string::const_iterator searchStart(format.cbegin());
    std::smatch matches;
    std::string::const_iterator lastEnd = format.cbegin();

    while (std::regex_search(searchStart, format.cend(), matches, pattern)) {
        // Append literal text before the match
        std::string literal(lastEnd, matches[0].first);
        if (!literal.empty()) {
            appendLiteral(literal);
        }

        // Get variable name and format specifier
        std::string varName = matches[1].str();
        std::string formatSpec = matches[2].matched ? matches[2].str() : "";

        // Look up and append the variable value
        auto it = values.find(varName);
        if (it != values.end()) {
            appendFormatted(it->second, formatSpec);
        } else {
            appendLiteral("{" + varName + "}");
        }

        // Update search position
        lastEnd = matches[0].second;
        searchStart = matches[0].second;
    }

    // Append any remaining literal text
    std::string remaining(lastEnd, format.cend());
    if (!remaining.empty()) {
        appendLiteral(remaining);
    }

    return build();
}

llvm::Value* StringBuilder::build() {
    if (parts.empty()) {
        auto emptyStr = builder->CreateGlobalString("");
        auto charPtrTy = typeRegistry.getPointerType();
        return builder->CreateBitCast(emptyStr, charPtrTy);
    }

    // Calculate total length
    llvm::Value* totalLen = llvm::ConstantInt::get(llvm::Type::getInt64Ty(context), 1); // for null terminator
    auto builder = codegen->getBuilder();

    for (auto part : parts) {
        auto len = builder->CreateCall(strlenFunc, {part});
        totalLen = builder->CreateAdd(totalLen, len);
    }

    // Allocate final buffer
    auto buffer = builder->CreateCall(mallocFunc, {totalLen});

    // Copy first part
    builder->CreateCall(strcpyFunc, {buffer, parts[0]});

    // Concatenate remaining parts
    for (size_t i = 1; i < parts.size(); ++i) {
        builder->CreateCall(strcatFunc, {buffer, parts[i]});
    }

    // Free intermediate buffers
    for (auto part : parts) {
        builder->CreateCall(freeFunc, {part});
    }

    parts.clear();
    return buffer;
=======
llvm::Function* StringBuilder::getOrDeclareStrcpy() {
    auto funcType = llvm::FunctionType::get(
        typeRegistry.getPointerType(typeRegistry.getInt8Type()),
        {typeRegistry.getPointerType(typeRegistry.getInt8Type()),
         typeRegistry.getPointerType(typeRegistry.getInt8Type())},
        false
    );
    return llvm::cast<llvm::Function>(
        module->getOrInsertFunction("strcpy", funcType).getCallee()
    );
}

llvm::Function* StringBuilder::getOrDeclareStrcat() {
    auto funcType = llvm::FunctionType::get(
        typeRegistry.getPointerType(typeRegistry.getInt8Type()),
        {typeRegistry.getPointerType(typeRegistry.getInt8Type()),
         typeRegistry.getPointerType(typeRegistry.getInt8Type())},
        false
    );
    return llvm::cast<llvm::Function>(
        module->getOrInsertFunction("strcat", funcType).getCallee()
    );
}

llvm::Function* StringBuilder::getOrDeclareMalloc() {
    auto funcType = llvm::FunctionType::get(
        typeRegistry.getPointerType(typeRegistry.getInt8Type()),
        {typeRegistry.getInt64Type()},
        false
    );
    return llvm::cast<llvm::Function>(
        module->getOrInsertFunction("malloc", funcType).getCallee()
    );
}

llvm::Function* StringBuilder::getOrDeclareFree() {
    auto funcType = llvm::FunctionType::get(
        typeRegistry.getVoidType(),
        {typeRegistry.getPointerType(typeRegistry.getInt8Type())},
        false
    );
    return llvm::cast<llvm::Function>(
        module->getOrInsertFunction("free", funcType).getCallee()
    );
}

void StringBuilder::freeString(llvm::Value* str) {
    builder->CreateCall(getOrDeclareFree(), {str});
>>>>>>> b95844ee
}

} // namespace pryst<|MERGE_RESOLUTION|>--- conflicted
+++ resolved
@@ -1,20 +1,3 @@
-<<<<<<< HEAD
-#include "string_builder.hpp"
-#include "string_utils.hpp"
-#include <vector>
-#include <regex>
-
-namespace pryst {
-
-void StringBuilder::initializeStringFunctions() {
-    PRYST_DEBUG("Initializing string builder functions");
-
-    // Get types we'll need using TypeRegistry
-    auto charPtrTy = typeRegistry.getPointerType();
-    auto int32Ty = builder->getInt32Ty();
-    auto int64Ty = builder->getInt64Ty();
-    auto voidTy = builder->getVoidTy();
-=======
 #include "codegen/string_builder.hpp"
 #include "utils/debug.hpp"
 
@@ -36,7 +19,6 @@
     auto strlenFunc = getOrDeclareStrlen();
     auto len1 = builder->CreateCall(strlenFunc, {str1});
     auto len2 = builder->CreateCall(strlenFunc, {str2});
->>>>>>> b95844ee
 
     // Calculate total length needed
     auto totalLen = builder->CreateAdd(
@@ -65,156 +47,6 @@
     );
 }
 
-<<<<<<< HEAD
-llvm::Value* StringBuilder::appendLiteral(const std::string& str) {
-    PRYST_DEBUG("Appending literal: " + str);
-    auto globalStr = builder->CreateGlobalString(str);
-    auto charPtrTy = typeRegistry.getPointerType();
-    auto globalStrPtr = builder->CreateBitCast(globalStr, charPtrTy);
-    parts.push_back(globalStrPtr);
-    return globalStrPtr;
-}
-
-llvm::Value* StringBuilder::appendFormatted(llvm::Value* value, const std::string& format) {
-    if (!value) {
-        // Handle null value case
-        auto& typeRegistry = codegen->getTypeRegistry();
-        auto charPtrTy = typeRegistry.getPointerType();
-        auto builder = codegen->getBuilder();
-        auto nullStr = builder->CreateGlobalString("null");
-        auto size = llvm::ConstantInt::get(llvm::Type::getInt64Ty(context), 5); // "null\0"
-        auto buffer = builder->CreateCall(mallocFunc, {size});
-        builder->CreateCall(strcpyFunc, {buffer, nullStr});
-        parts.push_back(buffer);
-        return buffer;
-    }
-
-    auto& typeRegistry = codegen->getTypeRegistry();
-    auto charPtrTy = typeRegistry.getPointerType();
-    auto builder = codegen->getBuilder();
-
-    // Allocate buffer for the formatted string
-    auto bufferSize = llvm::ConstantInt::get(llvm::Type::getInt64Ty(context), 64);
-    auto buffer = builder->CreateCall(mallocFunc, {bufferSize});
-
-    // Create format string based on value type and format specifier
-    std::string formatStr;
-    if (value->getType()->isFloatingPointTy()) {
-        if (format.empty()) {
-            formatStr = "%.6f"; // Default precision
-        } else if (format[0] == '.') {
-            int precision = std::stoi(format.substr(1));
-            formatStr = "%." + std::to_string(precision) + "f";
-        } else {
-            formatStr = "%" + format + "f";
-        }
-    } else if (value->getType()->isIntegerTy()) {
-        formatStr = format.empty() ? "%d" : "%" + format + "d";
-    } else if (value->getType()->isIntegerTy(1)) { // Boolean
-        formatStr = "%s";
-        auto trueStr = builder->CreateGlobalString("true");
-        auto falseStr = builder->CreateGlobalString("false");
-        auto charPtrTy = typeRegistry.getPointerType();
-        auto trueStrPtr = builder->CreateBitCast(trueStr, charPtrTy);
-        auto falseStrPtr = builder->CreateBitCast(falseStr, charPtrTy);
-        value = builder->CreateSelect(value, trueStrPtr, falseStrPtr);
-    } else {
-        formatStr = "%s";
-    }
-
-    // Create format string constant
-    auto formatStrGlobal = builder->CreateGlobalString(formatStr);
-    auto charPtrTy = typeRegistry.getPointerType();
-    auto formatStrPtr = builder->CreateBitCast(formatStrGlobal, charPtrTy);
-
-    // Call sprintf with appropriate arguments
-    std::vector<llvm::Value*> args;
-    args.push_back(buffer);
-    args.push_back(formatStrPtr);
-    args.push_back(value);
-    builder->CreateCall(sprintfFunc, args);
-
-    parts.push_back(buffer);
-    return buffer;
-}
-
-llvm::Value* StringBuilder::appendInterpolatedString(
-    const std::string& format,
-    const std::unordered_map<std::string, llvm::Value*>& values
-) {
-    std::regex pattern("\\{([^:}]+)(?::([^}]+))?\\}");
-    std::string::const_iterator searchStart(format.cbegin());
-    std::smatch matches;
-    std::string::const_iterator lastEnd = format.cbegin();
-
-    while (std::regex_search(searchStart, format.cend(), matches, pattern)) {
-        // Append literal text before the match
-        std::string literal(lastEnd, matches[0].first);
-        if (!literal.empty()) {
-            appendLiteral(literal);
-        }
-
-        // Get variable name and format specifier
-        std::string varName = matches[1].str();
-        std::string formatSpec = matches[2].matched ? matches[2].str() : "";
-
-        // Look up and append the variable value
-        auto it = values.find(varName);
-        if (it != values.end()) {
-            appendFormatted(it->second, formatSpec);
-        } else {
-            appendLiteral("{" + varName + "}");
-        }
-
-        // Update search position
-        lastEnd = matches[0].second;
-        searchStart = matches[0].second;
-    }
-
-    // Append any remaining literal text
-    std::string remaining(lastEnd, format.cend());
-    if (!remaining.empty()) {
-        appendLiteral(remaining);
-    }
-
-    return build();
-}
-
-llvm::Value* StringBuilder::build() {
-    if (parts.empty()) {
-        auto emptyStr = builder->CreateGlobalString("");
-        auto charPtrTy = typeRegistry.getPointerType();
-        return builder->CreateBitCast(emptyStr, charPtrTy);
-    }
-
-    // Calculate total length
-    llvm::Value* totalLen = llvm::ConstantInt::get(llvm::Type::getInt64Ty(context), 1); // for null terminator
-    auto builder = codegen->getBuilder();
-
-    for (auto part : parts) {
-        auto len = builder->CreateCall(strlenFunc, {part});
-        totalLen = builder->CreateAdd(totalLen, len);
-    }
-
-    // Allocate final buffer
-    auto buffer = builder->CreateCall(mallocFunc, {totalLen});
-
-    // Copy first part
-    builder->CreateCall(strcpyFunc, {buffer, parts[0]});
-
-    // Concatenate remaining parts
-    for (size_t i = 1; i < parts.size(); ++i) {
-        builder->CreateCall(strcatFunc, {buffer, parts[i]});
-    }
-
-    // Free intermediate buffers
-    for (auto part : parts) {
-        builder->CreateCall(freeFunc, {part});
-    }
-
-    parts.clear();
-    return buffer;
-=======
 llvm::Function* StringBuilder::getOrDeclareStrcpy() {
     auto funcType = llvm::FunctionType::get(
         typeRegistry.getPointerType(typeRegistry.getInt8Type()),
@@ -263,7 +95,6 @@
 
 void StringBuilder::freeString(llvm::Value* str) {
     builder->CreateCall(getOrDeclareFree(), {str});
->>>>>>> b95844ee
 }
 
 } // namespace pryst