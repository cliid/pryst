--- conflicted
+++ resolved
@@ -6,7 +6,6 @@
 namespace pryst {
 
 void StringBuilder::initializeStringFunctions() {
-<<<<<<< HEAD
     PRYST_DEBUG("Initializing string builder functions");
 
     // Get types we'll need using TypeRegistry
@@ -88,50 +87,6 @@
     auto globalStrPtr = builder->CreateBitCast(globalStr, charPtrTy);
     parts.push_back(globalStrPtr);
     return globalStrPtr;
-=======
-    auto& typeRegistry = codegen->getTypeRegistry();
-    auto charPtrTy = typeRegistry.getPointerType();
-    auto context = codegen->getContext();
-    auto module = codegen->getModule();
-
-    // Initialize string manipulation functions
-    strlenFunc = string_utils::declareStrlen(codegen);
-    strcatFunc = string_utils::declareStrcat(codegen);
-    strcpyFunc = string_utils::declareStrcpy(codegen);
-
-    // Declare malloc and free
-    std::vector<llvm::Type*> mallocArgs = {llvm::Type::getInt64Ty(*context)};
-    auto mallocType = llvm::FunctionType::get(charPtrTy, mallocArgs, false);
-    mallocFunc = llvm::Function::Create(mallocType, llvm::Function::ExternalLinkage, "malloc", module);
-
-    std::vector<llvm::Type*> freeArgs = {charPtrTy};
-    auto freeType = llvm::FunctionType::get(llvm::Type::getVoidTy(*context), freeArgs, false);
-    freeFunc = llvm::Function::Create(freeType, llvm::Function::ExternalLinkage, "free", module);
-
-    // Declare sprintf
-    std::vector<llvm::Type*> sprintfArgs = {charPtrTy, charPtrTy};
-    auto sprintfType = llvm::FunctionType::get(llvm::Type::getInt32Ty(*context), sprintfArgs, true);
-    sprintfFunc = llvm::Function::Create(sprintfType, llvm::Function::ExternalLinkage, "sprintf", module);
-}
-
-llvm::Value* StringBuilder::appendLiteral(const std::string& str) {
-    auto& typeRegistry = codegen->getTypeRegistry();
-    auto charPtrTy = typeRegistry.getPointerType();
-    auto builder = codegen->getBuilder();
-
-    // Create global string constant
-    auto globalStr = builder->CreateGlobalString(str);
-
-    // Allocate buffer for the string
-    auto size = llvm::ConstantInt::get(llvm::Type::getInt64Ty(context), str.length() + 1);
-    auto buffer = builder->CreateCall(mallocFunc, {size});
-
-    // Copy string to buffer
-    builder->CreateCall(strcpyFunc, {buffer, globalStr});
-
-    parts.push_back(buffer);
-    return buffer;
->>>>>>> 3cc61174
 }
 
 llvm::Value* StringBuilder::appendFormatted(llvm::Value* value, const std::string& format) {
@@ -156,7 +111,6 @@
     auto bufferSize = llvm::ConstantInt::get(llvm::Type::getInt64Ty(context), 64);
     auto buffer = builder->CreateCall(mallocFunc, {bufferSize});
 
-<<<<<<< HEAD
     // Create format string based on value type and format specifier
     std::string formatStr;
     if (value->getType()->isFloatingPointTy()) {
@@ -192,14 +146,6 @@
     args.push_back(buffer);
     args.push_back(formatStrPtr);
     args.push_back(value);
-=======
-    // Create format string
-    std::string formatStr = format.empty() ? "%s" : format;
-    auto globalFormat = builder->CreateGlobalString(formatStr);
-
-    // Format the value into the buffer
-    std::vector<llvm::Value*> args = {buffer, globalFormat, value};
->>>>>>> 3cc61174
     builder->CreateCall(sprintfFunc, args);
 
     parts.push_back(buffer);
@@ -250,21 +196,9 @@
 
 llvm::Value* StringBuilder::build() {
     if (parts.empty()) {
-<<<<<<< HEAD
         auto emptyStr = builder->CreateGlobalString("");
         auto charPtrTy = typeRegistry.getPointerType(llvm::Type::getInt8Ty(context));
         return builder->CreateBitCast(emptyStr, charPtrTy);
-=======
-        // Return empty string if no parts
-        auto& typeRegistry = codegen->getTypeRegistry();
-        auto charPtrTy = typeRegistry.getPointerType();
-        auto builder = codegen->getBuilder();
-        auto emptyStr = builder->CreateGlobalString("");
-        auto size = llvm::ConstantInt::get(llvm::Type::getInt64Ty(context), 1);
-        auto buffer = builder->CreateCall(mallocFunc, {size});
-        builder->CreateCall(strcpyFunc, {buffer, emptyStr});
-        return buffer;
->>>>>>> 3cc61174
     }
 
     // Calculate total length
