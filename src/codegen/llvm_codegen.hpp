--- conflicted
+++ resolved
@@ -5,8 +5,6 @@
 #include "type_registry.hpp"
 #include "type_metadata.hpp"
 #include "class_info.hpp"
-#include "string_interpolation.hpp"
-#include "type_metadata.hpp"
 #include "utils/debug.hpp"
 #include <memory>
 #include <string>
@@ -50,25 +48,6 @@
 
     std::unique_ptr<llvm::Module> generateModule(PrystParser::ProgramContext* ctx);
 
-    // Getter methods for private members
-    llvm::LLVMContext* getContext() const { return context.get(); }
-    llvm::Module* getModule() const { return module.get(); }
-    llvm::IRBuilder<>* getBuilder() const { return builder.get(); }
-    LLVMTypeRegistry& getTypeRegistry() const { return *typeRegistry; }
-    void registerFunction(const std::string& name, llvm::Function* func) {
-        module->getOrInsertFunction(name, func->getFunctionType());
-    }
-
-    // Type system methods
-    llvm::Type* getLLVMTypeFromTypeInfo(TypeInfoPtr typeInfo);
-    llvm::Type* getPointerType(llvm::Type* elementType);
-
-    // Reflection API methods (implementing ReflectionAPI interface)
-    llvm::Value* generateGetType(llvm::Value* value) override;
-    llvm::Value* generateIsInstance(llvm::Value* value, const std::string& typeName) override;
-    TypeInfoPtr getTypeInfo(llvm::Value* value) override;
-    void attachTypeInfo(llvm::Value* value, TypeInfoPtr typeInfo) override;
-
     // Program structure and declarations
     std::any visitProgram(PrystParser::ProgramContext *ctx) override;
     std::any visitDeclaration(PrystParser::DeclarationContext *ctx) override;
@@ -91,13 +70,6 @@
     std::any visitParamList(PrystParser::ParamListContext *ctx) override;
     std::any visitParam(PrystParser::ParamContext *ctx) override;
     std::any visitParamTypeList(PrystParser::ParamTypeListContext *ctx) override;
-
-    // Variable declarations
-    std::any visitInferredVariableDecl(PrystParser::InferredVariableDeclContext *ctx) override;
-    std::any visitTypedVariableDecl(PrystParser::TypedVariableDeclContext *ctx) override;
-    std::any visitUninitializedVariableDecl(PrystParser::UninitializedVariableDeclContext *ctx) override;
-
-    // Class members
     std::any visitClassDeclaration(PrystParser::ClassDeclarationContext *ctx) override;
     std::any visitClassBody(PrystParser::ClassBodyContext *ctx) override;
     std::any visitClassVariableDecl(PrystParser::ClassVariableDeclContext *ctx) override;
@@ -121,7 +93,6 @@
     std::any visitPostfix(PrystParser::PostfixContext *ctx) override;
     std::any visitCall(PrystParser::CallContext *ctx) override;
     std::any visitPrimary(PrystParser::PrimaryContext *ctx) override;
-    std::any visitStringLiteralRule(PrystParser::StringLiteralRuleContext *ctx) override;
 
     // Statements
     std::any visitBlockStatement(PrystParser::BlockStatementContext *ctx) override;
@@ -130,11 +101,7 @@
     std::any visitWhileStatement(PrystParser::WhileStatementContext *ctx) override;
     std::any visitForStatement(PrystParser::ForStatementContext *ctx) override;
     std::any visitReturnStatement(PrystParser::ReturnStatementContext *ctx) override;
-<<<<<<< HEAD
-    std::any visitTryStmtWrapper(PrystParser::TryStmtWrapperContext *ctx) override;
-=======
     std::any visitTryCatchStatement(PrystParser::TryCatchStatementContext *ctx) override;
->>>>>>> 2bad0620
     std::any visitPrintStatement(PrystParser::PrintStatementContext *ctx) override;
 
 private:
@@ -171,4 +138,5 @@
     llvm::Function* currentFunction_;
     llvm::Function* getTypeIdFunc_;
 };
+
 } // namespace pryst