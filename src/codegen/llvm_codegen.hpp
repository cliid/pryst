--- conflicted
+++ resolved
@@ -25,16 +25,7 @@
 
 class LLVMCodegen : public PrystBaseVisitor, public ReflectionAPI {
 public:
-<<<<<<< HEAD
-    LLVMCodegen() : context(std::make_unique<llvm::LLVMContext>()),
-                    module(std::make_unique<llvm::Module>("pryst_module", *context)),
-                    builder(std::make_unique<llvm::IRBuilder<>>(*context)),
-                    typeRegistry(std::make_unique<LLVMTypeRegistry>(*context)),
-                    typeMetadata(*context.get(), *module.get()),
-                    currentFunction(nullptr) {}
-=======
     LLVMCodegen() : typeRegistry(nullptr), stringInterp(nullptr) {}
->>>>>>> 36834335
     virtual ~LLVMCodegen() = default;
 
     std::unique_ptr<llvm::Module> generateModule(PrystParser::ProgramContext* ctx);
@@ -86,19 +77,11 @@
     // Class members
     std::any visitClassDeclaration(PrystParser::ClassDeclarationContext *ctx) override;
     std::any visitClassBody(PrystParser::ClassBodyContext *ctx) override;
-<<<<<<< HEAD
-    std::any visitClassTypedVariableDecl(PrystParser::ClassTypedVariableDeclContext *ctx) override;
-    std::any visitClassInferredVariableDecl(PrystParser::ClassInferredVariableDeclContext *ctx) override;
-    std::any visitClassConstInferredDecl(PrystParser::ClassConstInferredDeclContext *ctx) override;
-    std::any visitClassConstTypedDecl(PrystParser::ClassConstTypedDeclContext *ctx) override;
-    std::any visitClassFunctionDecl(PrystParser::ClassFunctionDeclContext *ctx) override;
-=======
     std::any visitClassMemberDecl(PrystParser::ClassMemberDeclContext *ctx) override;
     std::any visitClassMemberInferredDecl(PrystParser::ClassMemberInferredDeclContext *ctx) override;
     std::any visitClassMemberConstInferredDecl(PrystParser::ClassMemberConstInferredDeclContext *ctx) override;
     std::any visitClassMemberConstTypedDecl(PrystParser::ClassMemberConstTypedDeclContext *ctx) override;
     std::any visitClassMemberFunctionDecl(PrystParser::ClassMemberFunctionDeclContext *ctx) override;
->>>>>>> 36834335
 
     // Expressions
     std::any visitExpression(PrystParser::ExpressionContext *ctx) override;
@@ -145,11 +128,7 @@
     std::unique_ptr<llvm::Module> module;
     std::unique_ptr<llvm::IRBuilder<>> builder;
     std::unique_ptr<LLVMTypeRegistry> typeRegistry;
-<<<<<<< HEAD
-    TypeMetadata typeMetadata;
-=======
     std::unique_ptr<codegen::StringInterpolation> stringInterp;
->>>>>>> 36834335
     std::map<std::string, llvm::Value*> namedValues;
     llvm::Function* currentFunction;
 };
