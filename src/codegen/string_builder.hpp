#pragma once

#include <string>
#include <vector>
<<<<<<< HEAD
#include <unordered_map>
#include "../utils/debug.hpp"
#include "../codegen/type_registry.hpp"
#include "llvm_codegen.hpp"
=======
#include <memory>
#include <llvm/IR/Value.h>
#include <llvm/IR/Module.h>
#include <llvm/IR/IRBuilder.h>
#include <llvm/IR/LLVMContext.h>
#include "codegen/type_registry.hpp"
>>>>>>> 9f4323f1

namespace pryst {

class StringBuilder {
public:
<<<<<<< HEAD
    /**
     * Constructor initializes the StringBuilder with LLVM codegen instance.
     * @param codegen LLVMCodegen instance for LLVM operations
     */
    StringBuilder(LLVMCodegen* codegen)
        : codegen(codegen),
          context(*codegen->getContext()),
          builder(codegen->getBuilder()),
          module(codegen->getModule()),
          typeRegistry(codegen->getTypeRegistry()) {
        // Initialize string builder functions
        initializeStringFunctions();
    }

    /**
     * Appends a string literal to the builder.
     * @param str The string literal to append
     * @return LLVM Value pointer representing the appended string
     */
    llvm::Value* appendLiteral(const std::string& str);

    /**
     * Appends a formatted value to the builder.
     * @param value LLVM Value to format
     * @param format Optional format specifier string
     * @return LLVM Value pointer representing the formatted string
     */
    llvm::Value* appendFormatted(llvm::Value* value, const std::string& format = "");

    /**
     * Appends an interpolated string with variable substitutions.
     * @param format Format string with {variable} placeholders
     * @param values Map of variable names to LLVM Values
     * @return LLVM Value pointer representing the interpolated string
     */
    llvm::Value* appendInterpolatedString(const std::string& format, const std::unordered_map<std::string, llvm::Value*>& values);

    /**
     * Builds and returns the final string.
     * @return LLVM Value pointer representing the complete string
     */
    llvm::Value* build();

private:
    /**
     * Initializes required string manipulation functions.
     */
    void initializeStringFunctions();

    LLVMCodegen* codegen;
=======
    StringBuilder(llvm::LLVMContext& context, llvm::IRBuilder<>* builder,
                 llvm::Module* module, TypeRegistry& typeRegistry)
        : context(context), builder(builder), module(module), typeRegistry(typeRegistry) {}

    // String manipulation methods
    llvm::Value* createStringLiteral(const std::string& str);
    llvm::Value* concatenateStrings(llvm::Value* str1, llvm::Value* str2);
    llvm::Value* createFormattedString(const std::string& format,
                                     const std::vector<llvm::Value*>& args);

    // String conversion methods
    llvm::Value* convertIntToString(llvm::Value* intValue);
    llvm::Value* convertFloatToString(llvm::Value* floatValue);
    llvm::Value* convertBoolToString(llvm::Value* boolValue);

    // String operations
    llvm::Value* getStringLength(llvm::Value* str);
    llvm::Value* compareStrings(llvm::Value* str1, llvm::Value* str2);
    llvm::Value* findSubstring(llvm::Value* str, llvm::Value* substr);

    // Memory management
    llvm::Value* allocateString(size_t size);
    void freeString(llvm::Value* str);

    // Utility methods
    llvm::Value* createStringBuffer(size_t size);
    llvm::Value* copyString(llvm::Value* src);

private:
>>>>>>> 9f4323f1
    llvm::LLVMContext& context;
    llvm::IRBuilder<>* builder;
    llvm::Module* module;
    TypeRegistry& typeRegistry;

    // Helper methods
    llvm::Function* getOrDeclareStrlen();
    llvm::Function* getOrDeclareStrcpy();
    llvm::Function* getOrDeclareStrcat();
    llvm::Function* getOrDeclareMalloc();
    llvm::Function* getOrDeclareFree();
};

} // namespace pryst<|MERGE_RESOLUTION|>--- conflicted
+++ resolved
@@ -2,76 +2,17 @@
 
 #include <string>
 #include <vector>
-<<<<<<< HEAD
-#include <unordered_map>
-#include "../utils/debug.hpp"
-#include "../codegen/type_registry.hpp"
-#include "llvm_codegen.hpp"
-=======
 #include <memory>
 #include <llvm/IR/Value.h>
 #include <llvm/IR/Module.h>
 #include <llvm/IR/IRBuilder.h>
 #include <llvm/IR/LLVMContext.h>
 #include "codegen/type_registry.hpp"
->>>>>>> 9f4323f1
 
 namespace pryst {
 
 class StringBuilder {
 public:
-<<<<<<< HEAD
-    /**
-     * Constructor initializes the StringBuilder with LLVM codegen instance.
-     * @param codegen LLVMCodegen instance for LLVM operations
-     */
-    StringBuilder(LLVMCodegen* codegen)
-        : codegen(codegen),
-          context(*codegen->getContext()),
-          builder(codegen->getBuilder()),
-          module(codegen->getModule()),
-          typeRegistry(codegen->getTypeRegistry()) {
-        // Initialize string builder functions
-        initializeStringFunctions();
-    }
-
-    /**
-     * Appends a string literal to the builder.
-     * @param str The string literal to append
-     * @return LLVM Value pointer representing the appended string
-     */
-    llvm::Value* appendLiteral(const std::string& str);
-
-    /**
-     * Appends a formatted value to the builder.
-     * @param value LLVM Value to format
-     * @param format Optional format specifier string
-     * @return LLVM Value pointer representing the formatted string
-     */
-    llvm::Value* appendFormatted(llvm::Value* value, const std::string& format = "");
-
-    /**
-     * Appends an interpolated string with variable substitutions.
-     * @param format Format string with {variable} placeholders
-     * @param values Map of variable names to LLVM Values
-     * @return LLVM Value pointer representing the interpolated string
-     */
-    llvm::Value* appendInterpolatedString(const std::string& format, const std::unordered_map<std::string, llvm::Value*>& values);
-
-    /**
-     * Builds and returns the final string.
-     * @return LLVM Value pointer representing the complete string
-     */
-    llvm::Value* build();
-
-private:
-    /**
-     * Initializes required string manipulation functions.
-     */
-    void initializeStringFunctions();
-
-    LLVMCodegen* codegen;
-=======
     StringBuilder(llvm::LLVMContext& context, llvm::IRBuilder<>* builder,
                  llvm::Module* module, TypeRegistry& typeRegistry)
         : context(context), builder(builder), module(module), typeRegistry(typeRegistry) {}
@@ -101,7 +42,6 @@
     llvm::Value* copyString(llvm::Value* src);
 
 private:
->>>>>>> 9f4323f1
     llvm::LLVMContext& context;
     llvm::IRBuilder<>* builder;
     llvm::Module* module;
