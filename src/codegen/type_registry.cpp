#include "type_registry.hpp"
<<<<<<< HEAD
#include "../utils/logger.hpp"
#include "llvm/IR/DerivedTypes.h"
#include <sstream>

namespace pryst {

namespace {
    // Helper function to create type signature string
    std::string createTypeSignature(const std::string& baseName,
                                  const std::vector<std::string>& params = {}) {
        std::stringstream ss;
        ss << baseName;
        if (!params.empty()) {
            ss << "<";
            for (size_t i = 0; i < params.size(); ++i) {
                if (i > 0) ss << ",";
                ss << params[i];
            }
            ss << ">";
        }
        return ss.str();
    }
}

llvm::Type* TypeRegistry::getFunctionPointerType(llvm::Type* returnType,
                                               const std::vector<llvm::Type*>& paramTypes,
                                               bool isVarArg) {
    auto funcType = getFunctionType(returnType, paramTypes, isVarArg);
    return createOpaquePointer();
}

llvm::Type* TypeRegistry::getLoadType(llvm::Type* type) {
    if (!type) {
        PRYST_ERROR("Attempted to get load type for null type");
        return nullptr;
    }

    // For opaque pointers, we need to track the actual type separately
    if (type->isPointerTy()) {
        // Look up the element type name from our mapping
        for (const auto& [ptrName, elemName] : elementTypes) {
            if (typeCache[ptrName] == type) {
                return getType(elemName);
            }
        }
        // If we can't find the element type, return a default type
        PRYST_WARNING("Could not find element type for pointer, using default");
        return getIntType();
    }

    return type;
}

llvm::Type* TypeRegistry::getStoreType(llvm::Type* type) {
    if (!type) {
        PRYST_ERROR("Attempted to get store type for null type");
        return nullptr;
    }

    // For opaque pointers, we need to track the actual type separately
    if (type->isPointerTy()) {
        // Look up the element type name from our mapping
        for (const auto& [ptrName, elemName] : elementTypes) {
            if (typeCache[ptrName] == type) {
                return getType(elemName);
            }
        }
        // If we can't find the element type, return a default type
        PRYST_WARNING("Could not find element type for pointer, using default");
        return getIntType();
    }

    return type;
}

llvm::Type* TypeRegistry::getArrayElementType(llvm::Type* arrayType) {
    if (!arrayType) {
        PRYST_ERROR("Attempted to get element type for null array type");
        return nullptr;
    }

    if (auto arrTy = llvm::dyn_cast<llvm::ArrayType>(arrayType)) {
        return arrTy->getElementType();
    }

    PRYST_ERROR("Type is not an array type");
    return nullptr;
}

llvm::Type* TypeRegistry::getStructElementType(llvm::Type* structType, unsigned index) {
    if (!structType) {
        PRYST_ERROR("Attempted to get element type for null struct type");
        return nullptr;
    }

    if (auto structTy = llvm::dyn_cast<llvm::StructType>(structType)) {
        if (index < structTy->getNumElements()) {
            return structTy->getElementType(index);
        }
        PRYST_ERROR("Struct element index out of bounds");
        return nullptr;
    }

    PRYST_ERROR("Type is not a struct type");
    return nullptr;
}

bool TypeRegistry::isPointerToFunction(llvm::Type* type) {
    if (!type || !type->isPointerTy()) return false;

    // In LLVM 20.0.0, we can't directly check the pointee type
    // Instead, we check our type registry
    for (const auto& [name, elemType] : elementTypes) {
        if (typeCache[name] == type) {
            return name.find("fn<") == 0;
        }
    }
    return false;
}

std::string TypeRegistry::getTypeName(llvm::Type* type) {
    if (!type) return "null";

    // Search in our type cache
    for (const auto& [name, cachedType] : typeCache) {
        if (cachedType == type) return name;
    }

    // If not found in cache, generate a name based on type properties
    if (type->isVoidTy()) return "void";
    if (type->isIntegerTy(1)) return "bool";
    if (type->isIntegerTy(32)) return "int";
    if (type->isFloatTy()) return "float";
    if (type->isPointerTy()) return "ptr";
    if (type->isArrayTy()) return "array";
    if (type->isStructTy()) {
        auto structType = llvm::cast<llvm::StructType>(type);
        return structType->hasName() ? structType->getName().str() : "struct";
    }

    return "unknown";
}

void TypeRegistry::dumpTypeInfo() {
    PRYST_DEBUG("=== Type Registry Contents ===");
    for (const auto& [name, type] : typeCache) {
        PRYST_DEBUG("Type: " + name);
        if (type->isPointerTy()) {
            auto it = elementTypes.find(name);
            if (it != elementTypes.end()) {
                PRYST_DEBUG("  Element type: " + it->second);
            }
        }
    }
    PRYST_DEBUG("===========================");
=======
#include "../semantic/basic_type_info.hpp"
#include "../utils/debug.hpp"
#include <llvm/IR/Constants.h>
#include <llvm/IR/IRBuilder.h>

namespace pryst {

TypeRegistry::TypeRegistry(llvm::LLVMContext& context) : context(context) {
    initializeBasicTypes();
}

llvm::Type* TypeRegistry::getLLVMType(const std::string& typeName) const {
    auto it = types.find(typeName);
    if (it == types.end()) {
        PRYST_ERROR("Unknown type: " + typeName);
        return nullptr;
    }
    return it->second->getLLVMType();
}

void TypeRegistry::registerType(const std::string& name, TypeInfoPtr typeInfo) {
    types[name] = typeInfo;
}

TypeInfoPtr TypeRegistry::getTypeInfo(const std::string& name) const {
    auto it = types.find(name);
    return it != types.end() ? it->second : nullptr;
}

bool TypeRegistry::isNumericType(llvm::Type* type) const {
    return type && (type->isIntegerTy(32) || type->isDoubleTy());
}

llvm::Value* TypeRegistry::convertType(llvm::Value* value, const std::string& targetType) const {
    if (!value) return nullptr;

    auto sourceType = value->getType();
    auto targetLLVMType = getLLVMType(targetType);
    if (!targetLLVMType) return nullptr;

    // Handle numeric conversions
    if (sourceType->isIntegerTy(32) && targetLLVMType->isDoubleTy()) {
        return llvm::IRBuilder<>(llvm::BasicBlock::Create(context)).CreateSIToFP(value, targetLLVMType);
    }

    if (sourceType->isDoubleTy() && targetLLVMType->isIntegerTy(32)) {
        return llvm::IRBuilder<>(llvm::BasicBlock::Create(context)).CreateFPToSI(value, targetLLVMType);
    }

    // Handle string conversions (assuming we have toString functions implemented)
    if (targetLLVMType->isPointerTy()) {
        // TODO: Implement string conversion
        return nullptr;
    }

    return value;
}

void TypeRegistry::initializeBasicTypes() {
    // Register basic types
    registerType("void", std::make_shared<BasicTypeInfo>(
        BasicTypeInfo::BasicKind::Void, "void", getVoidType()));
    registerType("bool", std::make_shared<BasicTypeInfo>(
        BasicTypeInfo::BasicKind::Bool, "bool", getBoolType()));
    registerType("int", std::make_shared<BasicTypeInfo>(
        BasicTypeInfo::BasicKind::Int, "int", getInt32Type()));
    registerType("float", std::make_shared<BasicTypeInfo>(
        BasicTypeInfo::BasicKind::Float, "float", getFloatType()));
    registerType("str", std::make_shared<BasicTypeInfo>(
        BasicTypeInfo::BasicKind::String, "str", getStringType()));
>>>>>>> b95844ee
}

} // namespace pryst<|MERGE_RESOLUTION|>--- conflicted
+++ resolved
@@ -1,161 +1,4 @@
 #include "type_registry.hpp"
-<<<<<<< HEAD
-#include "../utils/logger.hpp"
-#include "llvm/IR/DerivedTypes.h"
-#include <sstream>
-
-namespace pryst {
-
-namespace {
-    // Helper function to create type signature string
-    std::string createTypeSignature(const std::string& baseName,
-                                  const std::vector<std::string>& params = {}) {
-        std::stringstream ss;
-        ss << baseName;
-        if (!params.empty()) {
-            ss << "<";
-            for (size_t i = 0; i < params.size(); ++i) {
-                if (i > 0) ss << ",";
-                ss << params[i];
-            }
-            ss << ">";
-        }
-        return ss.str();
-    }
-}
-
-llvm::Type* TypeRegistry::getFunctionPointerType(llvm::Type* returnType,
-                                               const std::vector<llvm::Type*>& paramTypes,
-                                               bool isVarArg) {
-    auto funcType = getFunctionType(returnType, paramTypes, isVarArg);
-    return createOpaquePointer();
-}
-
-llvm::Type* TypeRegistry::getLoadType(llvm::Type* type) {
-    if (!type) {
-        PRYST_ERROR("Attempted to get load type for null type");
-        return nullptr;
-    }
-
-    // For opaque pointers, we need to track the actual type separately
-    if (type->isPointerTy()) {
-        // Look up the element type name from our mapping
-        for (const auto& [ptrName, elemName] : elementTypes) {
-            if (typeCache[ptrName] == type) {
-                return getType(elemName);
-            }
-        }
-        // If we can't find the element type, return a default type
-        PRYST_WARNING("Could not find element type for pointer, using default");
-        return getIntType();
-    }
-
-    return type;
-}
-
-llvm::Type* TypeRegistry::getStoreType(llvm::Type* type) {
-    if (!type) {
-        PRYST_ERROR("Attempted to get store type for null type");
-        return nullptr;
-    }
-
-    // For opaque pointers, we need to track the actual type separately
-    if (type->isPointerTy()) {
-        // Look up the element type name from our mapping
-        for (const auto& [ptrName, elemName] : elementTypes) {
-            if (typeCache[ptrName] == type) {
-                return getType(elemName);
-            }
-        }
-        // If we can't find the element type, return a default type
-        PRYST_WARNING("Could not find element type for pointer, using default");
-        return getIntType();
-    }
-
-    return type;
-}
-
-llvm::Type* TypeRegistry::getArrayElementType(llvm::Type* arrayType) {
-    if (!arrayType) {
-        PRYST_ERROR("Attempted to get element type for null array type");
-        return nullptr;
-    }
-
-    if (auto arrTy = llvm::dyn_cast<llvm::ArrayType>(arrayType)) {
-        return arrTy->getElementType();
-    }
-
-    PRYST_ERROR("Type is not an array type");
-    return nullptr;
-}
-
-llvm::Type* TypeRegistry::getStructElementType(llvm::Type* structType, unsigned index) {
-    if (!structType) {
-        PRYST_ERROR("Attempted to get element type for null struct type");
-        return nullptr;
-    }
-
-    if (auto structTy = llvm::dyn_cast<llvm::StructType>(structType)) {
-        if (index < structTy->getNumElements()) {
-            return structTy->getElementType(index);
-        }
-        PRYST_ERROR("Struct element index out of bounds");
-        return nullptr;
-    }
-
-    PRYST_ERROR("Type is not a struct type");
-    return nullptr;
-}
-
-bool TypeRegistry::isPointerToFunction(llvm::Type* type) {
-    if (!type || !type->isPointerTy()) return false;
-
-    // In LLVM 20.0.0, we can't directly check the pointee type
-    // Instead, we check our type registry
-    for (const auto& [name, elemType] : elementTypes) {
-        if (typeCache[name] == type) {
-            return name.find("fn<") == 0;
-        }
-    }
-    return false;
-}
-
-std::string TypeRegistry::getTypeName(llvm::Type* type) {
-    if (!type) return "null";
-
-    // Search in our type cache
-    for (const auto& [name, cachedType] : typeCache) {
-        if (cachedType == type) return name;
-    }
-
-    // If not found in cache, generate a name based on type properties
-    if (type->isVoidTy()) return "void";
-    if (type->isIntegerTy(1)) return "bool";
-    if (type->isIntegerTy(32)) return "int";
-    if (type->isFloatTy()) return "float";
-    if (type->isPointerTy()) return "ptr";
-    if (type->isArrayTy()) return "array";
-    if (type->isStructTy()) {
-        auto structType = llvm::cast<llvm::StructType>(type);
-        return structType->hasName() ? structType->getName().str() : "struct";
-    }
-
-    return "unknown";
-}
-
-void TypeRegistry::dumpTypeInfo() {
-    PRYST_DEBUG("=== Type Registry Contents ===");
-    for (const auto& [name, type] : typeCache) {
-        PRYST_DEBUG("Type: " + name);
-        if (type->isPointerTy()) {
-            auto it = elementTypes.find(name);
-            if (it != elementTypes.end()) {
-                PRYST_DEBUG("  Element type: " + it->second);
-            }
-        }
-    }
-    PRYST_DEBUG("===========================");
-=======
 #include "../semantic/basic_type_info.hpp"
 #include "../utils/debug.hpp"
 #include <llvm/IR/Constants.h>
@@ -226,7 +69,6 @@
         BasicTypeInfo::BasicKind::Float, "float", getFloatType()));
     registerType("str", std::make_shared<BasicTypeInfo>(
         BasicTypeInfo::BasicKind::String, "str", getStringType()));
->>>>>>> b95844ee
 }
 
 } // namespace pryst