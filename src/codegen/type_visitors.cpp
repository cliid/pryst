--- conflicted
+++ resolved
@@ -1,52 +1,9 @@
 #include "llvm_codegen.hpp"
-<<<<<<< HEAD
-#include "type_registry.hpp"
-#include "../semantic/type_info.hpp"
-#include "../utils/debug.hpp"
-#include <llvm/IR/Constants.h>
-#include <llvm/IR/Type.h>
-#include <llvm/IR/Verifier.h>
-#include <stdexcept>
-
-namespace pryst {
-
-// Type conversion helper functions
-llvm::Value* LLVMCodegen::convertToString(llvm::Value* value) {
-    if (value->getType()->isIntegerTy()) {
-        // Call toString for int
-        llvm::Function* toStrFunc = declareToString();
-        llvm::FunctionCallee toStrCallee(toStrFunc->getFunctionType(), toStrFunc);
-        return builder->CreateCall(toStrCallee, {value}, "tostr");
-    } else if (value->getType()->isFloatingPointTy()) {
-        // Call toString for float
-        llvm::Function* toStrFunc = declareToString();
-        llvm::FunctionCallee toStrCallee(toStrFunc->getFunctionType(), toStrFunc);
-        return builder->CreateCall(toStrCallee, {value}, "tostr");
-    }
-    return value;
-}
-
-llvm::Value* LLVMCodegen::convertFromString(llvm::Value* value, llvm::Type* targetType) {
-    if (targetType->isIntegerTy()) {
-        // Call toInt for string
-        llvm::Function* toIntFunc = declareToInt();
-        llvm::FunctionCallee toIntCallee(toIntFunc->getFunctionType(), toIntFunc);
-        return builder->CreateCall(toIntCallee, {value}, "toint");
-    } else if (targetType->isFloatingPointTy()) {
-        // Call toFloat for string
-        llvm::Function* toFloatFunc = declareToFloat();
-        llvm::FunctionCallee toFloatCallee(toFloatFunc->getFunctionType(), toFloatFunc);
-        return builder->CreateCall(toFloatCallee, {value}, "tofloat");
-    }
-    return value;
-}
-=======
 #include "../semantic/type_info.hpp"
 #include "../semantic/type_kinds.hpp"
 #include <llvm/IR/DerivedTypes.h>
 
 namespace pryst {
->>>>>>> b95844ee
 
 std::any LLVMCodegen::visitTypeConversionExpr(PrystParser::TypeConversionExprContext* ctx) {
     visit(ctx->expression());
@@ -54,22 +11,6 @@
     std::string targetTypeName = ctx->type()->getText();
     llvm::Type* targetType = getLLVMType(targetTypeName);
 
-<<<<<<< HEAD
-    // Get type information for both value and target
-    pryst::TypeInfoPtr fromTypeInfo = typeRegistry->getTypeInfoFromLLVMType(value->getType());
-    pryst::TypeInfoPtr toTypeInfo = typeRegistry->getTypeInfo(targetTypeName);
-
-    if (!fromTypeInfo || !toTypeInfo) {
-        throw std::runtime_error("Could not determine type information for conversion");
-    }
-
-    // Handle string conversions
-    if (fromTypeInfo->getName() == "string") {
-        // Converting from string
-        lastValue = convertFromString(value, targetType);
-    } else if (toTypeInfo->getName() == "string") {
-        // Converting to string
-=======
     auto& registry = *typeRegistry;
     std::string valueTypeName;
     llvm::Type* valueType = value->getType();
@@ -93,260 +34,14 @@
     if (valueTypeInfo && valueTypeInfo->getKind() == TypeKind::String) {
         lastValue = convertFromString(value, targetType);
     } else if (targetTypeInfo && targetTypeInfo->getKind() == TypeKind::String) {
->>>>>>> b95844ee
         lastValue = convertToString(value);
     } else if (value->getType()->isIntegerTy() && targetType->isFloatingPointTy()) {
         lastValue = builder->CreateSIToFP(value, targetType, "int2float");
     } else if (value->getType()->isFloatingPointTy() && targetType->isIntegerTy()) {
         lastValue = builder->CreateFPToSI(value, targetType, "float2int");
-<<<<<<< HEAD
-    } else if (value->getType() == targetType) {
-        // No conversion needed
-        lastValue = value;
-    } else {
-        throw std::runtime_error("Unsupported type conversion from " +
-                               fromTypeInfo->getName() + " to " + toTypeInfo->getName());
-    }
-
-    return nullptr;
-}
-
-// Class conversion expression visitor: c!ClassName(expr)
-std::any LLVMCodegen::visitClassConversionExpr(PrystParser::ClassConversionExprContext* ctx) {
-    // Visit the expression to get the value to convert
-    visit(ctx->expression());
-    llvm::Value* value = lastValue;
-
-    // Get the target class name and conversion method name
-    std::string className = ctx->IDENTIFIER()->getText();
-    std::string conversionMethodName = "c!" + className;
-
-    // Look up the conversion method
-    auto it = functions.find(conversionMethodName);
-    if (it == functions.end()) {
-        throw std::runtime_error("Class conversion method not found: " + conversionMethodName);
-    }
-
-    // Call the conversion method
-    std::vector<llvm::Value*> args = {value};
-    lastValue = builder->CreateCall(it->second, args, "classconv");
-    return nullptr;
-}
-
-// Named function visitor: handles functions with explicit return types
-std::any LLVMCodegen::visitNamedFunction(PrystParser::NamedFunctionContext* ctx) {
-    std::string funcName = ctx->IDENTIFIER()->getText();
-
-    // Get return type
-    llvm::Type* returnType = nullptr;
-    if (ctx->type()) {
-        returnType = getLLVMType(ctx->type()->getText());
-    } else {
-        // If no return type specified, use void
-        returnType = llvm::Type::getVoidTy(*context);
-    }
-
-    // Get parameter types and names
-    std::vector<llvm::Type*> paramTypes;
-    std::vector<std::string> paramNames;
-    if (ctx->paramList()) {
-        for (auto param : ctx->paramList()->param()) {
-            paramTypes.push_back(getLLVMType(param->type()->getText()));
-            paramNames.push_back(param->IDENTIFIER()->getText());
-        }
-    }
-
-    // Create function type
-    llvm::FunctionType* funcType = llvm::FunctionType::get(returnType, paramTypes, false);
-
-    // Create function
-    llvm::Function* function = llvm::Function::Create(
-        funcType,
-        llvm::Function::ExternalLinkage,
-        funcName,
-        module.get()
-    );
-
-    // Set parameter names
-    unsigned idx = 0;
-    for (auto &arg : function->args()) {
-        arg.setName(paramNames[idx++]);
-    }
-
-    // Create entry block
-    llvm::BasicBlock* entry = llvm::BasicBlock::Create(*context, "entry", function);
-    builder->SetInsertPoint(entry);
-
-    // Create scope for function body
-    pushScope();
-
-    // Add parameters to scope
-    idx = 0;
-    for (auto &arg : function->args()) {
-        llvm::AllocaInst* alloca = createEntryBlockAlloca(function, arg.getName().str(), arg.getType());
-        builder->CreateStore(&arg, alloca);
-        namedValues[arg.getName().str()] = alloca;
-    }
-
-    // Visit function body
-    auto* body = ctx->functionBody();
-    if (body) {
-        for (auto stmt : body->statement()) {
-            visit(stmt);
-        }
-    }
-
-    // Verify all return statements match declared type
-    if (!verifyReturnTypes(function, returnType)) {
-        throw std::runtime_error("Return type mismatch in function " + funcName);
-    }
-
-    // Add return void if no terminator
-    if (!builder->GetInsertBlock()->getTerminator()) {
-        if (returnType->isVoidTy()) {
-            builder->CreateRetVoid();
-        } else {
-            throw std::runtime_error("Non-void function " + funcName + " must return a value");
-        }
-    }
-
-    // Pop scope
-    popScope();
-
-    // Verify function
-    std::string error;
-    llvm::raw_string_ostream errorStream(error);
-    if (llvm::verifyFunction(*function, &errorStream)) {
-        throw std::runtime_error("Function verification failed: " + error);
-    }
-
-    return nullptr;
-}
-
-// Anonymous function visitor: handles functions with type deduction
-std::any LLVMCodegen::visitLambdaFunction(PrystParser::LambdaFunctionContext* ctx) {
-    static int anonFuncCount = 0;
-    std::string funcName = "__anon_" + std::to_string(anonFuncCount++);
-
-    // Get parameter types and names
-    std::vector<llvm::Type*> paramTypes;
-    std::vector<std::string> paramNames;
-    if (ctx->paramList()) {
-        for (auto param : ctx->paramList()->param()) {
-            paramTypes.push_back(getLLVMType(param->type()->getText()));
-            paramNames.push_back(param->IDENTIFIER()->getText());
-        }
-    }
-
-    // Create temporary function with void return type
-    llvm::Type* tempReturnType = llvm::Type::getVoidTy(*context);
-    llvm::FunctionType* tempFuncType = llvm::FunctionType::get(tempReturnType, paramTypes, false);
-    llvm::Function* tempFunction = llvm::Function::Create(
-        tempFuncType,
-        llvm::Function::ExternalLinkage,
-        funcName + "_temp",
-        module.get()
-    );
-
-    // Create entry block
-    llvm::BasicBlock* entry = llvm::BasicBlock::Create(*context, "entry", tempFunction);
-    builder->SetInsertPoint(entry);
-
-    // Create scope for function body
-    pushScope();
-
-    // Add parameters to scope
-    unsigned idx = 0;
-    for (auto &arg : tempFunction->args()) {
-        arg.setName(paramNames[idx++]);
-        // Use TypeRegistry for parameter type handling
-        auto paramType = typeRegistry->getTypeInfoFromLLVMType(arg.getType());
-        llvm::Type* llvmType = typeRegistry->getLLVMType(paramType, *context);
-        llvm::AllocaInst* alloca = builder->CreateAlloca(llvmType, nullptr, arg.getName().str());
-        builder->CreateStore(&arg, alloca);
-        namedValues[arg.getName().str()] = alloca;
-        // Track type information
-        typeMetadata->addTypeInfo(&arg, paramType);
-    }
-
-    // Visit function body to collect return types
-    for (auto decl : ctx->declaration()) {
-        visit(decl);
-    }
-    std::vector<llvm::Type*> returnTypes = collectReturnTypes(tempFunction);
-
-    // Deduce return type
-    llvm::Type* returnType = deduceReturnType(returnTypes);
-
-    // Create actual function with deduced return type
-    llvm::FunctionType* funcType = llvm::FunctionType::get(returnType, paramTypes, false);
-    llvm::Function* function = llvm::Function::Create(
-        funcType,
-        llvm::Function::ExternalLinkage,
-        funcName,
-        module.get()
-    );
-
-    // Copy parameter names
-    idx = 0;
-    for (auto &arg : function->args()) {
-        arg.setName(paramNames[idx++]);
-    }
-
-    // Delete temporary function
-    tempFunction->eraseFromParent();
-
-    // Create new entry block
-    entry = llvm::BasicBlock::Create(*context, "entry", function);
-    builder->SetInsertPoint(entry);
-
-    // Reset scope
-    pushScope();
-
-    // Add parameters to scope again
-    idx = 0;
-    for (auto &arg : function->args()) {
-        // Use TypeRegistry for parameter type handling
-        auto paramType = typeRegistry->getTypeInfoFromLLVMType(arg.getType());
-        llvm::Type* llvmType = typeRegistry->getLLVMType(paramType, *context);
-        llvm::AllocaInst* alloca = builder->CreateAlloca(llvmType, nullptr, arg.getName().str());
-        builder->CreateStore(&arg, alloca);
-        namedValues[arg.getName().str()] = alloca;
-        // Track type information
-        typeMetadata->addTypeInfo(&arg, paramType);
-    }
-
-    // Visit function body again with correct return type
-    for (auto decl : ctx->declaration()) {
-        visit(decl);
-    }
-
-    // Add return void if no terminator and return type is void
-    if (!builder->GetInsertBlock()->getTerminator()) {
-        if (returnType->isVoidTy()) {
-            builder->CreateRetVoid();
-        } else {
-            throw std::runtime_error("Non-void anonymous function must return a value");
-        }
-    }
-
-    // Pop scope
-    popScope();
-
-    // Verify function
-    std::string error;
-    llvm::raw_string_ostream errorStream(error);
-    if (llvm::verifyFunction(*function, &errorStream)) {
-        throw std::runtime_error("Anonymous function verification failed: " + error);
-    }
-
-    lastValue = function;
-    return nullptr;
-=======
     }
 
     return {};
->>>>>>> b95844ee
 }
 
 llvm::Value* LLVMCodegen::convertToString(llvm::Value* value) {
@@ -376,28 +71,4 @@
     return value;
 }
 
-<<<<<<< HEAD
-// Helper function to deduce return type from collected types
-llvm::Type* LLVMCodegen::deduceReturnType(const std::vector<llvm::Type*>& types) {
-    if (types.empty()) {
-        return llvm::Type::getVoidTy(*context);
-    }
-
-    llvm::Type* deducedType = types[0];
-    for (size_t i = 1; i < types.size(); ++i) {
-        if (types[i]->getTypeID() != deducedType->getTypeID()) {
-            if (deducedType->isIntegerTy() && types[i]->isFloatingPointTy()) {
-                deducedType = types[i];
-            } else if (deducedType->isFloatingPointTy() && types[i]->isIntegerTy()) {
-                // Keep float
-            } else {
-                throw std::runtime_error("Inconsistent return types in anonymous function");
-            }
-        }
-    }
-    return deducedType;
-}
-
-=======
->>>>>>> b95844ee
 } // namespace pryst