--- conflicted
+++ resolved
@@ -59,394 +59,6 @@
     // Handle basic type conversions
     if (targetType == "str") {
         return convertToString(value);
-<<<<<<< HEAD
-    }
-    if (sourceTypeInfo && sourceTypeInfo->getKind() == TypeKind::String) {
-        return convertFromString(value, destType);
-    }
-
-    throw std::runtime_error("Unsupported type conversion from " +
-                           (sourceTypeInfo ? sourceTypeInfo->getTypeName() : "unknown") +
-                           " to " + targetType);
-}
-
-llvm::Value* LLVMCodegen::generateMethodCall(llvm::Value* object, const std::string& methodName,
-                                           const std::vector<llvm::Value*>& args) {
-    if (!object) {
-        throw std::runtime_error("Cannot call method on null object");
-    }
-
-    llvm::Type* objectType = object->getType();
-    auto& registry = TypeRegistry::getInstance();
-    TypeInfoPtr typeInfo = getTypeInfo(object);
-
-    if (!typeInfo || typeInfo->getKind() != TypeKind::Class) {
-        throw std::runtime_error("Method calls are only supported on class instances");
-    }
-
-    std::string className = typeInfo->getTypeName();
-    auto classInfo = getClassInfo(className);
-    if (!classInfo) {
-        throw std::runtime_error("Unknown class type: " + className);
-    }
-
-    // Build method name with class prefix
-    std::string fullMethodName = className + "_" + methodName;
-    auto methodIt = functions.find(fullMethodName);
-    if (methodIt == functions.end()) {
-        throw std::runtime_error("Method not found: " + methodName + " in class " + className);
-    }
-
-    llvm::Function* method = methodIt->second;
-
-    // Prepare arguments, including 'this' pointer
-    std::vector<llvm::Value*> callArgs;
-    callArgs.push_back(object);  // 'this' pointer
-    callArgs.insert(callArgs.end(), args.begin(), args.end());
-
-    // Create method call using LLVM 20.0.0 compatible API
-    llvm::FunctionType* funcType = method->getFunctionType();
-    return builder->CreateCall(funcType, method, callArgs, "method_call");
-}
-
-// Expression-related visitor methods
-std::any LLVMCodegen::visitLogicOr(PrystParser::LogicOrContext* ctx) {
-    PRYST_DEBUG("Visiting logic OR");
-
-    // Create basic blocks for the right operand and merge
-    llvm::Function* function = builder->GetInsertBlock()->getParent();
-    llvm::BasicBlock* rightBB = llvm::BasicBlock::Create(*context, "or.right", function);
-    llvm::BasicBlock* mergeBB = llvm::BasicBlock::Create(*context, "or.merge", function);
-
-    // Visit left operand
-    std::any leftResult = visit(ctx->logicAnd(0));
-    llvm::Value* leftValue = std::any_cast<llvm::Value*>(leftResult);
-
-    // Short circuit: if left is true, skip right operand
-    builder->CreateCondBr(leftValue, mergeBB, rightBB);
-
-    // Right operand
-    builder->SetInsertPoint(rightBB);
-    std::any rightResult = visit(ctx->logicAnd(1));
-    llvm::Value* rightValue = std::any_cast<llvm::Value*>(rightResult);
-    builder->CreateBr(mergeBB);
-
-    // Merge block
-    builder->SetInsertPoint(mergeBB);
-    llvm::PHINode* phi = builder->CreatePHI(llvm::Type::getInt1Ty(*context), 2, "or.result");
-    phi->addIncoming(leftValue, builder->GetInsertBlock());
-    phi->addIncoming(rightValue, rightBB);
-
-    return phi;
-}
-
-std::any LLVMCodegen::visitLogicAnd(PrystParser::LogicAndContext* ctx) {
-    PRYST_DEBUG("Visiting logic AND");
-
-    // Create basic blocks for the right operand and merge
-    llvm::Function* function = builder->GetInsertBlock()->getParent();
-    llvm::BasicBlock* rightBB = llvm::BasicBlock::Create(*context, "and.right", function);
-    llvm::BasicBlock* mergeBB = llvm::BasicBlock::Create(*context, "and.merge", function);
-
-    // Visit left operand
-    std::any leftResult = visit(ctx->logicOr(0));
-    llvm::Value* leftValue = std::any_cast<llvm::Value*>(leftResult);
-
-    // Short circuit: if left is false, skip right operand
-    builder->CreateCondBr(leftValue, rightBB, mergeBB);
-
-    // Right operand
-    builder->SetInsertPoint(rightBB);
-    std::any rightResult = visit(ctx->logicOr(1));
-    llvm::Value* rightValue = std::any_cast<llvm::Value*>(rightResult);
-    builder->CreateBr(mergeBB);
-
-    // Merge block
-    builder->SetInsertPoint(mergeBB);
-    llvm::PHINode* phi = builder->CreatePHI(llvm::Type::getInt1Ty(*context), 2, "and.result");
-    phi->addIncoming(llvm::ConstantInt::getFalse(*context), builder->GetInsertBlock());
-    phi->addIncoming(rightValue, rightBB);
-
-    return phi;
-}
-
-// Arithmetic operation visitor methods
-std::any LLVMCodegen::visitAddition(PrystParser::AdditionContext* ctx) {
-    PRYST_DEBUG("Visiting addition");
-
-    std::any leftResult = visit(ctx->multiplication(0));
-    std::any rightResult = visit(ctx->multiplication(1));
-
-    llvm::Value* leftValue = std::any_cast<llvm::Value*>(leftResult);
-    llvm::Value* rightValue = std::any_cast<llvm::Value*>(rightResult);
-
-    // Get types
-    llvm::Type* leftType = leftValue->getType();
-    llvm::Type* rightType = rightValue->getType();
-
-    // Handle string concatenation
-    if (leftType->isPointerTy() || rightType->isPointerTy()) {
-        if (!leftType->isPointerTy()) {
-            leftValue = convertToString(leftValue);
-        }
-        if (!rightType->isPointerTy()) {
-            rightValue = convertToString(rightValue);
-        }
-        return generateMethodCall(leftValue, "concat", {rightValue});
-    }
-
-    // Handle numeric addition
-    if (leftType->isDoubleTy() || rightType->isDoubleTy()) {
-        if (!leftType->isDoubleTy()) {
-            leftValue = builder->CreateSIToFP(leftValue, llvm::Type::getDoubleTy(*context));
-        }
-        if (!rightType->isDoubleTy()) {
-            rightValue = builder->CreateSIToFP(rightValue, llvm::Type::getDoubleTy(*context));
-        }
-        return builder->CreateFAdd(leftValue, rightValue, "addtmp");
-    }
-
-    // Integer addition
-    return builder->CreateAdd(leftValue, rightValue, "addtmp");
-}
-
-std::any LLVMCodegen::visitMultiplication(PrystParser::MultiplicationContext* ctx) {
-    PRYST_DEBUG("Visiting multiplication");
-
-    std::any leftResult = visit(ctx->unary(0));
-    std::any rightResult = visit(ctx->unary(1));
-
-    llvm::Value* leftValue = std::any_cast<llvm::Value*>(leftResult);
-    llvm::Value* rightValue = std::any_cast<llvm::Value*>(rightResult);
-
-    // Get types
-    llvm::Type* leftType = leftValue->getType();
-    llvm::Type* rightType = rightValue->getType();
-
-    // Handle floating-point multiplication
-    if (leftType->isDoubleTy() || rightType->isDoubleTy()) {
-        if (!leftType->isDoubleTy()) {
-            leftValue = builder->CreateSIToFP(leftValue, llvm::Type::getDoubleTy(*context));
-        }
-        if (!rightType->isDoubleTy()) {
-            rightValue = builder->CreateSIToFP(rightValue, llvm::Type::getDoubleTy(*context));
-        }
-        return builder->CreateFMul(leftValue, rightValue, "multmp");
-    }
-
-    // Integer multiplication
-    return builder->CreateMul(leftValue, rightValue, "multmp");
-}
-
-std::any LLVMCodegen::visitTryStmtWrapper(PrystParser::TryStmtWrapperContext* ctx) {
-    PRYST_DEBUG("Visiting try-catch statement");
-
-    // Create basic blocks for try, catch, and continue
-    llvm::Function* function = builder->GetInsertBlock()->getParent();
-    llvm::BasicBlock* tryBlock = llvm::BasicBlock::Create(*context, "try", function);
-    llvm::BasicBlock* catchBlock = llvm::BasicBlock::Create(*context, "catch", function);
-    llvm::BasicBlock* continueBlock = llvm::BasicBlock::Create(*context, "continue", function);
-
-    // Create landing pad for exception handling
-    builder->CreateBr(tryBlock);
-    builder->SetInsertPoint(tryBlock);
-
-    // Visit try block
-    visit(ctx->statement());
-    if (!builder->GetInsertBlock()->getTerminator()) {
-        builder->CreateBr(continueBlock);
-    }
-
-    // Visit catch blocks
-    for (auto catchCtx : ctx->catchBlock()) {
-        visit(catchCtx);
-    }
-
-    // Continue block
-    builder->SetInsertPoint(continueBlock);
-    return nullptr;
-}
-
-std::any LLVMCodegen::visitStringLiteralRule(PrystParser::StringLiteralRuleContext* ctx) {
-    PRYST_DEBUG("Visiting string literal");
-
-    std::vector<llvm::Value*> parts;
-
-    // Process string parts
-    for (auto part : ctx->stringPart()) {
-        std::any partResult = visit(part);
-        parts.push_back(std::any_cast<llvm::Value*>(partResult));
-    }
-
-    // Concatenate all parts
-    llvm::Value* result = parts[0];
-    for (size_t i = 1; i < parts.size(); i++) {
-        result = generateMethodCall(result, "concat", {parts[i]});
-    }
-
-    return result;
-}
-
-std::any LLVMCodegen::visitNamespaceDecl(PrystParser::NamespaceDeclContext* ctx) {
-    PRYST_DEBUG("Visiting namespace declaration");
-
-    std::string namespaceName = ctx->IDENTIFIER()->getText();
-    currentNamespace = namespaceName;
-
-    // Visit all declarations in namespace
-    for (auto decl : ctx->declaration()) {
-        visit(decl);
-    }
-
-    currentNamespace.clear();
-    return nullptr;
-}
-
-std::any LLVMCodegen::visitModuleDecl(PrystParser::ModuleDeclContext* ctx) {
-    PRYST_DEBUG("Visiting module declaration");
-
-    std::string moduleName = ctx->IDENTIFIER()->getText();
-    currentModule = moduleName;
-
-    // Visit all declarations in module
-    for (auto decl : ctx->declaration()) {
-        visit(decl);
-    }
-
-    currentModule.clear();
-    return nullptr;
-}
-
-std::any LLVMCodegen::visitImportDecl(PrystParser::ImportDeclContext* ctx) {
-    PRYST_DEBUG("Visiting import declaration");
-
-    std::string importPath;
-    for (auto id : ctx->IDENTIFIER()) {
-        if (!importPath.empty()) importPath += "::";
-        importPath += id->getText();
-    }
-
-    // Register imported module
-    importedModules.insert(importPath);
-    return nullptr;
-}
-
-std::any LLVMCodegen::visitUsingDecl(PrystParser::UsingDeclContext* ctx) {
-    PRYST_DEBUG("Visiting using declaration");
-
-    std::string target = ctx->IDENTIFIER()->getText();
-    if (ctx->MODULE()) {
-        // Using module declaration
-        activeModules.insert(target);
-    } else {
-        // Using namespace declaration
-        activeNamespaces.insert(target);
-    }
-
-    return nullptr;
-}
-
-// Comparison operation visitor methods
-std::any LLVMCodegen::visitEquality(PrystParser::EqualityContext* ctx) {
-    PRYST_DEBUG("Visiting equality");
-
-    std::any leftResult = visit(ctx->comparison(0));
-    std::any rightResult = visit(ctx->comparison(1));
-
-    llvm::Value* leftValue = std::any_cast<llvm::Value*>(leftResult);
-    llvm::Value* rightValue = std::any_cast<llvm::Value*>(rightResult);
-
-    // Get types
-    llvm::Type* leftType = leftValue->getType();
-    llvm::Type* rightType = rightValue->getType();
-
-    // Handle string comparison
-    if (leftType->isPointerTy() || rightType->isPointerTy()) {
-        if (!leftType->isPointerTy()) {
-            leftValue = convertToString(leftValue);
-        }
-        if (!rightType->isPointerTy()) {
-            rightValue = convertToString(rightValue);
-        }
-        // Call string comparison method
-        auto result = generateMethodCall(leftValue, "equals", {rightValue});
-        return ctx->op->getType() == PrystParser::NOT_EQUAL ?
-            builder->CreateNot(result) : result;
-    }
-
-    // Handle floating-point comparison
-    if (leftType->isDoubleTy() || rightType->isDoubleTy()) {
-        if (!leftType->isDoubleTy()) {
-            leftValue = builder->CreateSIToFP(leftValue, llvm::Type::getDoubleTy(*context));
-        }
-        if (!rightType->isDoubleTy()) {
-            rightValue = builder->CreateSIToFP(rightValue, llvm::Type::getDoubleTy(*context));
-        }
-        if (ctx->op->getType() == PrystParser::EQUAL) {
-            return builder->CreateFCmpOEQ(leftValue, rightValue, "eqtmp");
-        } else {
-            return builder->CreateFCmpONE(leftValue, rightValue, "netmp");
-        }
-    }
-
-    // Integer comparison
-    if (ctx->op->getType() == PrystParser::EQUAL) {
-        return builder->CreateICmpEQ(leftValue, rightValue, "eqtmp");
-    } else {
-        return builder->CreateICmpNE(leftValue, rightValue, "netmp");
-    }
-}
-
-std::any LLVMCodegen::visitComparison(PrystParser::ComparisonContext* ctx) {
-    PRYST_DEBUG("Visiting comparison");
-
-    std::any leftResult = visit(ctx->addition(0));
-    std::any rightResult = visit(ctx->addition(1));
-
-    llvm::Value* leftValue = std::any_cast<llvm::Value*>(leftResult);
-    llvm::Value* rightValue = std::any_cast<llvm::Value*>(rightResult);
-
-    // Get types
-    llvm::Type* leftType = leftValue->getType();
-    llvm::Type* rightType = rightValue->getType();
-
-    // Handle floating-point comparison
-    if (leftType->isDoubleTy() || rightType->isDoubleTy()) {
-        if (!leftType->isDoubleTy()) {
-            leftValue = builder->CreateSIToFP(leftValue, llvm::Type::getDoubleTy(*context));
-        }
-        if (!rightType->isDoubleTy()) {
-            rightValue = builder->CreateSIToFP(rightValue, llvm::Type::getDoubleTy(*context));
-        }
-
-        switch (ctx->op->getType()) {
-            case PrystParser::LESS:
-                return builder->CreateFCmpOLT(leftValue, rightValue, "lttmp");
-            case PrystParser::LESS_EQUAL:
-                return builder->CreateFCmpOLE(leftValue, rightValue, "letmp");
-            case PrystParser::GREATER:
-                return builder->CreateFCmpOGT(leftValue, rightValue, "gttmp");
-            case PrystParser::GREATER_EQUAL:
-                return builder->CreateFCmpOGE(leftValue, rightValue, "getmp");
-            default:
-                throw std::runtime_error("Unknown comparison operator");
-        }
-    }
-
-    // Integer comparison
-    switch (ctx->op->getType()) {
-        case PrystParser::LESS:
-            return builder->CreateICmpSLT(leftValue, rightValue, "lttmp");
-        case PrystParser::LESS_EQUAL:
-            return builder->CreateICmpSLE(leftValue, rightValue, "letmp");
-        case PrystParser::GREATER:
-            return builder->CreateICmpSGT(leftValue, rightValue, "gttmp");
-        case PrystParser::GREATER_EQUAL:
-            return builder->CreateICmpSGE(leftValue, rightValue, "getmp");
-        default:
-            throw std::runtime_error("Unknown comparison operator");
-    }
-=======
     } else if (targetType == "int") {
         if (value->getType()->isFloatTy() || value->getType()->isDoubleTy()) {
             return builder->CreateFPToSI(value, llvm::Type::getInt32Ty(context));
@@ -459,7 +71,6 @@
 
     // Handle class type conversions through the type registry
     return typeRegistry->convertType(value, targetType);
->>>>>>> 9f4323f1
 }
 
 } // namespace pryst