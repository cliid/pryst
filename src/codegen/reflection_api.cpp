--- conflicted
+++ resolved
@@ -23,32 +23,21 @@
     std::string typeName = typeInfo->getName();
     auto& context = module->getContext();
     auto globalStr = builder->CreateGlobalString(typeName);
-<<<<<<< HEAD
     // Use pointer type from type registry
     auto charPtrTy = typeRegistry->getPointerType();
-=======
-    auto charPtrTy = typeRegistry->getPointerType(llvm::Type::getInt8Ty(context));
->>>>>>> bee2d41a
     return builder->CreateBitCast(globalStr, charPtrTy);
 }
 
 llvm::Value* LLVMCodegen::generateIsInstance(llvm::Value* value, const std::string& typeName) {
     PRYST_DEBUG("Generating isInstance() call for type '" + typeName + "'");
 
-<<<<<<< HEAD
     // Get type info from type registry or metadata
     auto typeInfo = getTypeInfo(value);
     if (!typeInfo) {
-=======
-    // Get type info from type metadata
-    auto valueTypeInfo = typeMetadata->getTypeInfo(value);
-    if (!valueTypeInfo) {
->>>>>>> bee2d41a
         PRYST_ERROR("No type info found for value");
-        return llvm::ConstantInt::getFalse(getModule()->getContext());
+        return llvm::ConstantInt::getFalse(module->getContext());
     }
 
-<<<<<<< HEAD
     // Get the target class type info from registry
     auto targetType = typeRegistry->lookupType(typeName);
     if (!targetType || !targetType->isClass()) {
@@ -103,35 +92,12 @@
     if (type->isPointerTy()) return typeRegistry->lookupType("str");
 
     return nullptr;
-=======
-    // Get the target type info from registry
-    auto targetTypeInfo = typeRegistry->getTypeInfo(typeName);
-    if (!targetTypeInfo) {
-        PRYST_ERROR("Target type '" + typeName + "' not found in registry");
-        return llvm::ConstantInt::getFalse(module->getContext());
-    }
-
-    // Check if value's type is convertible to target type
-    bool isInstance = valueTypeInfo->isConvertibleTo(targetTypeInfo);
-    return isInstance ? llvm::ConstantInt::getTrue(module->getContext())
-                     : llvm::ConstantInt::getFalse(module->getContext());
-}
-
-// Get type information from TypeRegistry and TypeMetadata
-pryst::TypeInfoPtr LLVMCodegen::getTypeInfo(llvm::Value* value) {
-    if (!value) return nullptr;
-    return typeMetadata.getTypeInfo(value);
->>>>>>> bee2d41a
 }
 
 // Attach type information using TypeRegistry and TypeMetadata
 void LLVMCodegen::attachTypeInfo(llvm::Value* value, pryst::TypeInfoPtr typeInfo) {
     if (!value || !typeInfo) return;
-<<<<<<< HEAD
-    typeMetadata->addTypeInfo(value, typeInfo);
-=======
     typeMetadata.addTypeInfo(value, typeInfo);
->>>>>>> bee2d41a
 }
 
 } // namespace pryst