#include "reflection_api.hpp"
#include "type_utils.hpp"
#include "type_metadata.hpp"
#include "type_registry.hpp"
#include "../utils/debug.hpp"
#include <llvm/IR/Constants.h>
#include <memory>

namespace pryst {

// Implementation of reflection API functions
llvm::Value* LLVMCodegen::generateGetType(llvm::Value* value) {
    PRYST_DEBUG("Generating getType() call");

    // Get type info from type registry
    auto typeInfo = getTypeInfo(value);
    if (!typeInfo) {
        PRYST_ERROR("No type info found for value");
        return nullptr;
    }

    // Create a string constant with the type name
    std::string typeName = typeInfo->getName();
<<<<<<< HEAD
    auto& context = module->getContext();
    auto globalStr = builder->CreateGlobalString(typeName);
    auto charPtrTy = typeRegistry->getPointerType(llvm::Type::getInt8Ty(context));
    return builder->CreateBitCast(globalStr, charPtrTy);
=======
    auto& context = getModule()->getContext();
    auto globalStr = getBuilder()->CreateGlobalString(typeName);
    // Use opaque pointer type for string
    auto charPtrTy = llvm::Type::getInt8PtrTy(context);
    return getBuilder()->CreateBitCast(globalStr, charPtrTy);
>>>>>>> 3cc61174
}

llvm::Value* LLVMCodegen::generateIsInstance(llvm::Value* value, const std::string& typeName) {
    PRYST_DEBUG("Generating isInstance() call for type '" + typeName + "'");

<<<<<<< HEAD
    // Get type info from type metadata
    auto valueTypeInfo = typeMetadata->getTypeInfo(value);
    if (!valueTypeInfo) {
=======
    // Get type info from type registry
    auto typeInfo = getTypeInfo(value);
    if (!typeInfo) {
>>>>>>> 3cc61174
        PRYST_ERROR("No type info found for value");
        return llvm::ConstantInt::getFalse(getModule()->getContext());
    }

<<<<<<< HEAD
    // Get the target type info from registry
    auto targetTypeInfo = typeRegistry->getTypeInfo(typeName);
    if (!targetTypeInfo) {
        PRYST_ERROR("Target type '" + typeName + "' not found in registry");
        return llvm::ConstantInt::getFalse(module->getContext());
    }

    // Check if value's type is convertible to target type
    bool isInstance = valueTypeInfo->isConvertibleTo(targetTypeInfo);
    return isInstance ? llvm::ConstantInt::getTrue(module->getContext())
                     : llvm::ConstantInt::getFalse(module->getContext());
=======
    // Get the target class type info from registry
    auto& registry = getTypeRegistry();
    auto targetType = registry.lookupType(typeName);
    if (!targetType || targetType->getKind() != pryst::TypeInfo::Kind::Class) {
        return llvm::ConstantInt::getFalse(getModule()->getContext());
    }

    auto targetClassType = std::dynamic_pointer_cast<pryst::ClassTypeInfo>(targetType);
    if (!targetClassType) {
        return llvm::ConstantInt::getFalse(getModule()->getContext());
    }

    // Check if types match exactly
    if (typeInfo->getName() == typeName) {
        return llvm::ConstantInt::getTrue(getModule()->getContext());
    }

    // Check inheritance chain if it's a class type
    if (typeInfo->getKind() == pryst::TypeInfo::Kind::Class) {
        auto currentClass = std::dynamic_pointer_cast<pryst::ClassTypeInfo>(typeInfo);
        while (currentClass) {
            if (currentClass->getName() == targetClassType->getName()) {
                return llvm::ConstantInt::getTrue(getModule()->getContext());
            }
            currentClass = std::dynamic_pointer_cast<pryst::ClassTypeInfo>(currentClass->getBaseClass());
        }
    }

    return llvm::ConstantInt::getFalse(getModule()->getContext());
>>>>>>> 3cc61174
}

// Get type information from TypeRegistry and TypeMetadata
pryst::TypeInfoPtr LLVMCodegen::getTypeInfo(llvm::Value* value) {
    if (!value) return nullptr;
    return typeMetadata.getTypeInfo(value);
}

// Attach type information using TypeRegistry and TypeMetadata
void LLVMCodegen::attachTypeInfo(llvm::Value* value, pryst::TypeInfoPtr typeInfo) {
    if (!value || !typeInfo) return;
<<<<<<< HEAD
    typeMetadata->addTypeInfo(value, typeInfo);
=======
    typeMetadata.addTypeInfo(value, typeInfo);
>>>>>>> 3cc61174
}

} // namespace pryst<|MERGE_RESOLUTION|>--- conflicted
+++ resolved
@@ -21,37 +21,22 @@
 
     // Create a string constant with the type name
     std::string typeName = typeInfo->getName();
-<<<<<<< HEAD
     auto& context = module->getContext();
     auto globalStr = builder->CreateGlobalString(typeName);
     auto charPtrTy = typeRegistry->getPointerType(llvm::Type::getInt8Ty(context));
     return builder->CreateBitCast(globalStr, charPtrTy);
-=======
-    auto& context = getModule()->getContext();
-    auto globalStr = getBuilder()->CreateGlobalString(typeName);
-    // Use opaque pointer type for string
-    auto charPtrTy = llvm::Type::getInt8PtrTy(context);
-    return getBuilder()->CreateBitCast(globalStr, charPtrTy);
->>>>>>> 3cc61174
 }
 
 llvm::Value* LLVMCodegen::generateIsInstance(llvm::Value* value, const std::string& typeName) {
     PRYST_DEBUG("Generating isInstance() call for type '" + typeName + "'");
 
-<<<<<<< HEAD
     // Get type info from type metadata
     auto valueTypeInfo = typeMetadata->getTypeInfo(value);
     if (!valueTypeInfo) {
-=======
-    // Get type info from type registry
-    auto typeInfo = getTypeInfo(value);
-    if (!typeInfo) {
->>>>>>> 3cc61174
         PRYST_ERROR("No type info found for value");
         return llvm::ConstantInt::getFalse(getModule()->getContext());
     }
 
-<<<<<<< HEAD
     // Get the target type info from registry
     auto targetTypeInfo = typeRegistry->getTypeInfo(typeName);
     if (!targetTypeInfo) {
@@ -63,37 +48,6 @@
     bool isInstance = valueTypeInfo->isConvertibleTo(targetTypeInfo);
     return isInstance ? llvm::ConstantInt::getTrue(module->getContext())
                      : llvm::ConstantInt::getFalse(module->getContext());
-=======
-    // Get the target class type info from registry
-    auto& registry = getTypeRegistry();
-    auto targetType = registry.lookupType(typeName);
-    if (!targetType || targetType->getKind() != pryst::TypeInfo::Kind::Class) {
-        return llvm::ConstantInt::getFalse(getModule()->getContext());
-    }
-
-    auto targetClassType = std::dynamic_pointer_cast<pryst::ClassTypeInfo>(targetType);
-    if (!targetClassType) {
-        return llvm::ConstantInt::getFalse(getModule()->getContext());
-    }
-
-    // Check if types match exactly
-    if (typeInfo->getName() == typeName) {
-        return llvm::ConstantInt::getTrue(getModule()->getContext());
-    }
-
-    // Check inheritance chain if it's a class type
-    if (typeInfo->getKind() == pryst::TypeInfo::Kind::Class) {
-        auto currentClass = std::dynamic_pointer_cast<pryst::ClassTypeInfo>(typeInfo);
-        while (currentClass) {
-            if (currentClass->getName() == targetClassType->getName()) {
-                return llvm::ConstantInt::getTrue(getModule()->getContext());
-            }
-            currentClass = std::dynamic_pointer_cast<pryst::ClassTypeInfo>(currentClass->getBaseClass());
-        }
-    }
-
-    return llvm::ConstantInt::getFalse(getModule()->getContext());
->>>>>>> 3cc61174
 }
 
 // Get type information from TypeRegistry and TypeMetadata
@@ -105,11 +59,7 @@
 // Attach type information using TypeRegistry and TypeMetadata
 void LLVMCodegen::attachTypeInfo(llvm::Value* value, pryst::TypeInfoPtr typeInfo) {
     if (!value || !typeInfo) return;
-<<<<<<< HEAD
-    typeMetadata->addTypeInfo(value, typeInfo);
-=======
     typeMetadata.addTypeInfo(value, typeInfo);
->>>>>>> 3cc61174
 }
 
 } // namespace pryst