--- conflicted
+++ resolved
@@ -47,8 +47,5 @@
     }
     return getLLVMTypeFromTypeInfoImpl(typeInfo, module->getContext());
 }
-<<<<<<< HEAD
 
-=======
->>>>>>> 16f7fa7e
 } // namespace pryst