--- conflicted
+++ resolved
@@ -1,161 +1,5 @@
 #pragma once
 
-<<<<<<< HEAD
-#include "llvm/IR/LLVMContext.h"
-#include "llvm/IR/Type.h"
-#include "llvm/IR/DerivedTypes.h"
-#include "../utils/logger.hpp"
-#include <unordered_map>
-#include <string>
-#include <memory>
-
-namespace pryst {
-
-class TypeRegistry {
-public:
-    explicit TypeRegistry(llvm::LLVMContext* context) : context(context) {
-        initializeBasicTypes();
-    }
-
-    // Basic type getters
-    llvm::Type* getVoidType() {
-        return llvm::Type::getVoidTy(*context);
-    }
-
-    llvm::Type* getBoolType() {
-        auto type = getType("bool");
-        if (!type) {
-            type = llvm::Type::getInt1Ty(*context);
-            registerBasicType("bool", type);
-        }
-        return type;
-    }
-
-    llvm::Type* getIntType() {
-        auto type = getType("int");
-        if (!type) {
-            type = llvm::Type::getInt32Ty(*context);
-            registerBasicType("int", type);
-        }
-        return type;
-    }
-
-    llvm::Type* getFloatType() {
-        auto type = getType("float");
-        if (!type) {
-            type = llvm::Type::getFloatTy(*context);
-            registerBasicType("float", type);
-        }
-        return type;
-    }
-
-    llvm::Type* getStringType() {
-        auto type = getType("string");
-        if (!type) {
-            type = createOpaquePointer();
-            registerBasicType("string", type);
-        }
-        return type;
-    }
-
-    // Pointer type handling
-    llvm::Type* getPointerType(const std::string& elementTypeName) {
-        std::string pointerTypeName = elementTypeName + "*";
-        auto type = getType(pointerTypeName);
-        if (!type) {
-            type = createOpaquePointer();
-            typeCache[pointerTypeName] = type;
-            elementTypes[pointerTypeName] = elementTypeName;
-        }
-        return type;
-    }
-
-    // Get element type name for a pointer type
-    std::string getElementTypeName(const std::string& pointerTypeName) {
-        auto it = elementTypes.find(pointerTypeName);
-        if (it != elementTypes.end()) {
-            return it->second;
-        }
-        PRYST_ERROR("Element type not found for pointer type: " + pointerTypeName);
-        return "";
-    }
-
-    // Function type creation
-    llvm::FunctionType* getFunctionType(llvm::Type* returnType,
-                                      const std::vector<llvm::Type*>& paramTypes,
-                                      bool isVarArg = false) {
-        return llvm::FunctionType::get(returnType, paramTypes, isVarArg);
-    }
-
-    // Array type creation
-    llvm::ArrayType* getArrayType(llvm::Type* elementType, uint64_t numElements) {
-        return llvm::ArrayType::get(elementType, numElements);
-    }
-
-    // Struct type creation
-    llvm::StructType* createStructType(const std::string& name,
-                                     const std::vector<llvm::Type*>& elements) {
-        return llvm::StructType::create(*context, elements, name);
-    }
-
-    // Type registration
-    void registerType(const std::string& name, llvm::Type* type) {
-        if (!type) {
-            PRYST_ERROR("Attempted to register null type for " + name);
-            return;
-        }
-        PRYST_DEBUG("Registering type: " + name);
-        typeCache[name] = type;
-    }
-
-    // Type lookup
-    llvm::Type* getType(const std::string& name) {
-        auto it = typeCache.find(name);
-        if (it != typeCache.end()) {
-            return it->second;
-        }
-        return nullptr;
-    }
-
-    // Type compatibility checking
-    bool areTypesCompatible(llvm::Type* type1, llvm::Type* type2) {
-        if (type1 == type2) return true;
-
-        // Handle numeric type promotion (int to float)
-        if (type1->isFloatTy() && type2->isIntegerTy(32)) return true;
-
-        // All pointers are compatible with each other in LLVM 20.0.0
-        if (type1->isPointerTy() && type2->isPointerTy()) return true;
-
-        return false;
-    }
-
-private:
-    llvm::LLVMContext* context;
-    std::unordered_map<std::string, llvm::Type*> typeCache;
-    std::unordered_map<std::string, std::string> elementTypes;
-
-    void initializeBasicTypes() {
-        registerBasicType("void", getVoidType());
-        registerBasicType("bool", getBoolType());
-        registerBasicType("int", getIntType());
-        registerBasicType("float", getFloatType());
-        registerBasicType("string", getStringType());
-    }
-
-    void registerBasicType(const std::string& name, llvm::Type* type) {
-        if (!type) {
-            PRYST_ERROR("Attempted to register null basic type for " + name);
-            return;
-        }
-        PRYST_DEBUG("Registering basic type: " + name);
-        typeCache[name] = type;
-    }
-
-    llvm::Type* createOpaquePointer() {
-        return llvm::PointerType::get(*context, 0);
-    }
-=======
 #include <memory>
 #include <string>
 #include <unordered_map>
@@ -201,7 +45,6 @@
     llvm::LLVMContext& context;
     std::unordered_map<std::string, TypeInfoPtr> types;
     void initializeBasicTypes();
->>>>>>> b95844ee
 };
 
 } // namespace pryst