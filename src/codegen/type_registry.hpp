#pragma once

<<<<<<< HEAD
#include <llvm/IR/IRBuilder.h>
=======
// Include project headers first
#include "../semantic/type_info.hpp"
#include "../utils/debug.hpp"

// Then include LLVM headers
>>>>>>> 95639ecb
#include <llvm/IR/Type.h>
#include <llvm/IR/DerivedTypes.h>
#include <llvm/IR/LLVMContext.h>
#include <llvm/IR/IRBuilder.h>
#include <llvm/IR/Constants.h>
#include <llvm/IR/Module.h>
<<<<<<< HEAD
#include <antlr4-runtime.h>
#include "../semantic/type_info.hpp"
#include <memory>
=======
#include <llvm/IR/Value.h>

// Standard library headers
#include <unordered_map>
>>>>>>> 95639ecb
#include <string>
#include <memory>

namespace pryst {

class LLVMTypeRegistry {
public:
    LLVMTypeRegistry(llvm::LLVMContext& context, llvm::IRBuilder<>& builder, llvm::Module& module)
        : context(&context), builder(builder), module(module) {
        PRYST_DEBUG("Initializing LLVMTypeRegistry");
        initialize();
    }

    bool isSameType(const TypeInfoPtr& type1, const TypeInfoPtr& type2) const {
        if (!type1 || !type2) return false;
        return type1->getName() == type2->getName();
    }

    // Main implementation of getLLVMType
    llvm::Type* getLLVMType(TypeInfoPtr type, llvm::LLVMContext& context) {
        if (!type) {
            PRYST_ERROR("Attempted to get LLVM type for null TypeInfo");
            return nullptr;
        }

        auto it = typeCache.find(type->getName());
        if (it != typeCache.end()) {
            PRYST_DEBUG("Returning cached type for " + type->getName());
            return it->second;
        }

        PRYST_DEBUG("getLLVMType for type: " + type->getName());
        const std::string& typeName = type->getName();
        llvm::Type* result = nullptr;

        switch (type->getKind()) {
            case TypeInfo::Kind::Basic:
                if (typeName == "void") result = llvm::Type::getVoidTy(context);
                else if (typeName == "bool") result = llvm::Type::getInt1Ty(context);
                else if (typeName == "int") result = llvm::Type::getInt32Ty(context);
                else if (typeName == "float") result = llvm::Type::getFloatTy(context);
                else if (typeName == "string") result = createOpaquePointer();
                break;

            case TypeInfo::Kind::Function: {
                auto funcType = std::dynamic_pointer_cast<FunctionTypeInfo>(type);
                if (!funcType) {
                    PRYST_ERROR("Failed to cast to FunctionTypeInfo");
                    return nullptr;
                }

                std::vector<llvm::Type*> paramTypes;
                for (const auto& paramType : funcType->getParamTypes()) {
                    if (auto llvmType = getLLVMType(paramType, context)) {
                        paramTypes.push_back(llvmType);
                    }
                }

                auto returnType = getLLVMType(funcType->getReturnType(), context);
                if (!returnType) {
                    PRYST_ERROR("Failed to get return type for function");
                    return nullptr;
                }

                result = llvm::FunctionType::get(returnType, paramTypes, false);
                break;
            }

            case TypeInfo::Kind::Class: {
                auto classType = std::dynamic_pointer_cast<ClassTypeInfo>(type);
                if (!classType) {
                    PRYST_ERROR("Failed to cast to ClassTypeInfo");
                    return nullptr;
                }

                std::vector<llvm::Type*> memberTypes;
                for (const auto& [name, type] : classType->getMembers()) {
                    if (auto memberType = getLLVMType(type, context)) {
                        memberTypes.push_back(memberType);
                    }
                }

                result = llvm::StructType::create(context, memberTypes, classType->getName());
                break;
            }

            case TypeInfo::Kind::Array: {
                auto arrayType = std::dynamic_pointer_cast<ArrayTypeInfo>(type);
                if (!arrayType) {
                    PRYST_ERROR("Failed to cast to ArrayTypeInfo");
                    return nullptr;
                }

                auto elementType = getLLVMType(arrayType->getElementType(), context);
                if (!elementType) {
                    PRYST_ERROR("Failed to get array element type");
                    return nullptr;
                }

                result = llvm::ArrayType::get(elementType, arrayType->getSize());
                break;
            }

            case TypeInfo::Kind::Pointer: {
                auto ptrType = std::dynamic_pointer_cast<PointerTypeInfo>(type);
                if (!ptrType) {
                    PRYST_ERROR("Failed to cast to PointerTypeInfo");
                    return nullptr;
                }

                result = createOpaquePointer();
                break;
            }

            default:
                PRYST_ERROR("Unknown type kind");
                return nullptr;
        }

        if (result) {
            typeCache[type->getName()] = result;
            PRYST_DEBUG("Cached type for " + type->getName());
        }

        return result;
    }

    llvm::PointerType* getOpaquePointerType(llvm::LLVMContext& context) const {
        return llvm::PointerType::get(context, 0);
    }

    void initialize() {
        PRYST_DEBUG("Initializing built-in types");
        // Register basic types
        registerBasicType("void", llvm::Type::getVoidTy(*context));
        registerBasicType("bool", llvm::Type::getInt1Ty(*context));
        registerBasicType("int", llvm::Type::getInt32Ty(*context));
        registerBasicType("float", llvm::Type::getFloatTy(*context));
        // Use opaque pointer for string type
        registerBasicType("string", createOpaquePointer());
    }

    // Get TypeInfo by name
    std::shared_ptr<TypeInfo> getTypeInfo(const std::string& typeName) const {
        auto it = typeInfoCache.find(typeName);
        return (it != typeInfoCache.end()) ? it->second : nullptr;
    }

    llvm::Type* getVoidType() {
        auto type = getType("void");
        if (!type) {
            type = llvm::Type::getVoidTy(*context);
            registerBasicType("void", type);
        }
        return type;
    }

    llvm::Type* getIntType(unsigned bits = 32) {
        if (bits == 32) {
            auto type = getType("int");
            if (!type) {
                type = llvm::Type::getInt32Ty(*context);
                registerBasicType("int", type);
            }
            return type;
        }
        return llvm::Type::getIntNTy(*context, bits);
    }

    llvm::Type* getFloatType() {
        auto type = getType("float");
        if (!type) {
            type = llvm::Type::getFloatTy(*context);
            registerBasicType("float", type);
        }
        return type;
    }

    llvm::Type* getBoolType() {
        auto type = getType("bool");
        if (!type) {
            type = llvm::Type::getInt1Ty(*context);
            registerBasicType("bool", type);
        }
        return type;
    }

    llvm::Type* getStringType() {
        auto type = getType("string");
        if (!type) {
            type = createOpaquePointer();
            registerBasicType("string", type);
        }
        return type;
    }

    // Alias for getStringType to maintain compatibility
    llvm::Type* getStrType() {
        return getStringType();
    }

    // Get pointer type for LLVM 20.0.0 compatibility
    llvm::Type* getPointerType(llvm::Type* elementType) {
        return llvm::PointerType::get(*context, 0);
    }

    llvm::Type* createOpaquePointer() {
        // Create an opaque pointer type with addrspace 0
        return llvm::PointerType::get(*context, 0);
    }

    void registerBasicType(const std::string& name, llvm::Type* type) {
        if (!type) {
            PRYST_ERROR("Attempted to register null type for " + name);
            return;
        }
        PRYST_DEBUG("Registering basic type: " + name);
        typeCache[name] = type;
    }

    void registerType(TypeInfoPtr type) {
        if (!type) {
            PRYST_ERROR("Attempted to register null type");
            return;
        }
        PRYST_DEBUG("Registering type: " + type->getName());
        typeCache[type->getName()] = getLLVMType(type, *context);
    }

<<<<<<< HEAD
    // Type registration and lookup
    void registerType(const std::string& name, TypeInfoPtr typeInfo, llvm::Type* llvmType) {
        typeInfoMap[name] = typeInfo;
        llvmTypeMap[name] = llvmType;
    }

    TypeInfoPtr lookupType(const std::string& name) {
        auto it = typeInfoMap.find(name);
        return (it != typeInfoMap.end()) ? it->second : nullptr;
=======
    llvm::Type* getType(const std::string& name) {
        auto it = typeCache.find(name);
        if (it != typeCache.end()) {
            return it->second;
        }
        PRYST_DEBUG("Type not found in cache: " + name);
        return nullptr;
    }

    llvm::Type* getLoadStoreType(TypeInfoPtr type, llvm::LLVMContext& context) {
        if (!type) {
            PRYST_ERROR("Attempted to get load/store type for null TypeInfo");
            return nullptr;
        }
        PRYST_DEBUG("Getting load/store type for " + type->getName());
        return getLLVMType(type, context);
    }

    // Convert a value from one type to another
    llvm::Value* convertValue(llvm::Value* value, TypeInfoPtr fromType, TypeInfoPtr toType, llvm::IRBuilder<>& builder) {
        if (!value || !fromType || !toType) {
            PRYST_ERROR("Invalid arguments for type conversion");
            return nullptr;
        }

        // If types are the same, no conversion needed
        if (isSameType(fromType, toType)) {
            return value;
        }

        // Handle basic type conversions
        if (fromType->getKind() == TypeInfo::Kind::Basic && toType->getKind() == TypeInfo::Kind::Basic) {
            const std::string& fromName = fromType->getName();
            const std::string& toName = toType->getName();

            // Integer to float conversion
            if (fromName == "int" && toName == "float") {
                return builder.CreateSIToFP(value, llvm::Type::getFloatTy(builder.getContext()), "int_to_float");
            }

            // Float to integer conversion
            if (fromName == "float" && toName == "int") {
                return builder.CreateFPToSI(value, llvm::Type::getInt32Ty(builder.getContext()), "float_to_int");
            }

            // Integer to boolean conversion
            if (fromName == "int" && toName == "bool") {
                return builder.CreateICmpNE(value, llvm::ConstantInt::get(llvm::Type::getInt32Ty(builder.getContext()), 0), "int_to_bool");
            }

            // Boolean to integer conversion
            if (fromName == "bool" && toName == "int") {
                return builder.CreateZExt(value, llvm::Type::getInt32Ty(builder.getContext()), "bool_to_int");
            }
        }

        PRYST_ERROR("Unsupported type conversion from " + fromType->getName() + " to " + toType->getName());
        return nullptr;
    }

    // Get default value for a type
    llvm::Value* getDefaultValue(TypeInfoPtr type) {
        if (!type) {
            PRYST_ERROR("Attempted to get default value for null type");
            return nullptr;
        }

        const std::string& typeName = type->getName();
        if (typeName == "int") return llvm::ConstantInt::get(llvm::Type::getInt32Ty(*context), 0);
        if (typeName == "float") return llvm::ConstantFP::get(llvm::Type::getFloatTy(*context), 0.0);
        if (typeName == "bool") return llvm::ConstantInt::get(llvm::Type::getInt1Ty(*context), 0);
        if (typeName == "string") return llvm::ConstantPointerNull::get(llvm::PointerType::get(*context, 0));

        PRYST_ERROR("No default value implemented for type: " + typeName);
        return nullptr;
    }

    // Get TypeInfo from LLVM Type
    TypeInfoPtr getTypeInfoFromLLVMType(llvm::Type* type) {
        if (!type) {
            PRYST_ERROR("Attempted to get TypeInfo for null LLVM type");
            return nullptr;
        }

        std::string typeName = getLLVMTypeName(type);
        if (typeName.empty()) {
            PRYST_ERROR("Could not determine type name for LLVM type");
            return nullptr;
        }

        return getTypeInfo(typeName);
>>>>>>> 95639ecb
    }

    llvm::Type* lookupLLVMType(const std::string& name) {
        auto it = llvmTypeMap.find(name);
        return (it != llvmTypeMap.end()) ? it->second : nullptr;
    }

    // Type conversion and parsing methods
    llvm::Type* getType(antlr4::tree::ParseTree* typeContext);
    llvm::Type* getClassType(const std::string& className);
    llvm::Value* convertType(llvm::Value* value, llvm::Type* targetType, llvm::IRBuilder<>* builder);
    llvm::Value* convertClassType(llvm::Value* value, llvm::Type* targetType, llvm::IRBuilder<>* builder);
    llvm::Type* getLLVMType(TypeInfoPtr typeInfo);

private:
<<<<<<< HEAD
    llvm::LLVMContext& context;
    std::map<std::string, TypeInfoPtr> typeInfoMap;
    std::map<std::string, llvm::Type*> llvmTypeMap;
=======
    // Helper method to get type name from LLVM type
    std::string getLLVMTypeName(llvm::Type* type) {
        if (!type) return "";

        if (type->isVoidTy()) return "void";
        if (type->isIntegerTy(32)) return "int";
        if (type->isFloatTy()) return "float";
        if (type->isIntegerTy(1)) return "bool";
        if (type->isPointerTy()) return "string";

        PRYST_ERROR("Unknown LLVM type encountered");
        return "";
    }

    llvm::LLVMContext* context;
    llvm::IRBuilder<>& builder;
    llvm::Module& module;
    std::unordered_map<std::string, llvm::Type*> typeCache;
    std::unordered_map<std::string, TypeInfoPtr> typeInfoCache;

public:
    // Semantic type info management
    TypeInfoPtr getTypeInfo(const std::string& name) {
        auto it = typeInfoCache.find(name);
        if (it != typeInfoCache.end()) {
            return it->second;
        }
        PRYST_DEBUG("Type info not found in cache: " + name);
        return nullptr;
    }

    void registerTypeInfo(TypeInfoPtr typeInfo) {
        if (!typeInfo) {
            PRYST_ERROR("Attempted to register null type info");
            return;
        }
        PRYST_DEBUG("Registering type info: " + typeInfo->getName());
        typeInfoCache[typeInfo->getName()] = typeInfo;
        // Also register corresponding LLVM type
        registerType(typeInfo);
    }
>>>>>>> 95639ecb
};

} // namespace pryst<|MERGE_RESOLUTION|>--- conflicted
+++ resolved
@@ -1,30 +1,15 @@
 #pragma once
 
-<<<<<<< HEAD
 #include <llvm/IR/IRBuilder.h>
-=======
-// Include project headers first
-#include "../semantic/type_info.hpp"
-#include "../utils/debug.hpp"
-
-// Then include LLVM headers
->>>>>>> 95639ecb
 #include <llvm/IR/Type.h>
 #include <llvm/IR/DerivedTypes.h>
 #include <llvm/IR/LLVMContext.h>
 #include <llvm/IR/IRBuilder.h>
 #include <llvm/IR/Constants.h>
 #include <llvm/IR/Module.h>
-<<<<<<< HEAD
 #include <antlr4-runtime.h>
 #include "../semantic/type_info.hpp"
 #include <memory>
-=======
-#include <llvm/IR/Value.h>
-
-// Standard library headers
-#include <unordered_map>
->>>>>>> 95639ecb
 #include <string>
 #include <memory>
 
@@ -254,7 +239,6 @@
         typeCache[type->getName()] = getLLVMType(type, *context);
     }
 
-<<<<<<< HEAD
     // Type registration and lookup
     void registerType(const std::string& name, TypeInfoPtr typeInfo, llvm::Type* llvmType) {
         typeInfoMap[name] = typeInfo;
@@ -264,99 +248,6 @@
     TypeInfoPtr lookupType(const std::string& name) {
         auto it = typeInfoMap.find(name);
         return (it != typeInfoMap.end()) ? it->second : nullptr;
-=======
-    llvm::Type* getType(const std::string& name) {
-        auto it = typeCache.find(name);
-        if (it != typeCache.end()) {
-            return it->second;
-        }
-        PRYST_DEBUG("Type not found in cache: " + name);
-        return nullptr;
-    }
-
-    llvm::Type* getLoadStoreType(TypeInfoPtr type, llvm::LLVMContext& context) {
-        if (!type) {
-            PRYST_ERROR("Attempted to get load/store type for null TypeInfo");
-            return nullptr;
-        }
-        PRYST_DEBUG("Getting load/store type for " + type->getName());
-        return getLLVMType(type, context);
-    }
-
-    // Convert a value from one type to another
-    llvm::Value* convertValue(llvm::Value* value, TypeInfoPtr fromType, TypeInfoPtr toType, llvm::IRBuilder<>& builder) {
-        if (!value || !fromType || !toType) {
-            PRYST_ERROR("Invalid arguments for type conversion");
-            return nullptr;
-        }
-
-        // If types are the same, no conversion needed
-        if (isSameType(fromType, toType)) {
-            return value;
-        }
-
-        // Handle basic type conversions
-        if (fromType->getKind() == TypeInfo::Kind::Basic && toType->getKind() == TypeInfo::Kind::Basic) {
-            const std::string& fromName = fromType->getName();
-            const std::string& toName = toType->getName();
-
-            // Integer to float conversion
-            if (fromName == "int" && toName == "float") {
-                return builder.CreateSIToFP(value, llvm::Type::getFloatTy(builder.getContext()), "int_to_float");
-            }
-
-            // Float to integer conversion
-            if (fromName == "float" && toName == "int") {
-                return builder.CreateFPToSI(value, llvm::Type::getInt32Ty(builder.getContext()), "float_to_int");
-            }
-
-            // Integer to boolean conversion
-            if (fromName == "int" && toName == "bool") {
-                return builder.CreateICmpNE(value, llvm::ConstantInt::get(llvm::Type::getInt32Ty(builder.getContext()), 0), "int_to_bool");
-            }
-
-            // Boolean to integer conversion
-            if (fromName == "bool" && toName == "int") {
-                return builder.CreateZExt(value, llvm::Type::getInt32Ty(builder.getContext()), "bool_to_int");
-            }
-        }
-
-        PRYST_ERROR("Unsupported type conversion from " + fromType->getName() + " to " + toType->getName());
-        return nullptr;
-    }
-
-    // Get default value for a type
-    llvm::Value* getDefaultValue(TypeInfoPtr type) {
-        if (!type) {
-            PRYST_ERROR("Attempted to get default value for null type");
-            return nullptr;
-        }
-
-        const std::string& typeName = type->getName();
-        if (typeName == "int") return llvm::ConstantInt::get(llvm::Type::getInt32Ty(*context), 0);
-        if (typeName == "float") return llvm::ConstantFP::get(llvm::Type::getFloatTy(*context), 0.0);
-        if (typeName == "bool") return llvm::ConstantInt::get(llvm::Type::getInt1Ty(*context), 0);
-        if (typeName == "string") return llvm::ConstantPointerNull::get(llvm::PointerType::get(*context, 0));
-
-        PRYST_ERROR("No default value implemented for type: " + typeName);
-        return nullptr;
-    }
-
-    // Get TypeInfo from LLVM Type
-    TypeInfoPtr getTypeInfoFromLLVMType(llvm::Type* type) {
-        if (!type) {
-            PRYST_ERROR("Attempted to get TypeInfo for null LLVM type");
-            return nullptr;
-        }
-
-        std::string typeName = getLLVMTypeName(type);
-        if (typeName.empty()) {
-            PRYST_ERROR("Could not determine type name for LLVM type");
-            return nullptr;
-        }
-
-        return getTypeInfo(typeName);
->>>>>>> 95639ecb
     }
 
     llvm::Type* lookupLLVMType(const std::string& name) {
@@ -372,53 +263,9 @@
     llvm::Type* getLLVMType(TypeInfoPtr typeInfo);
 
 private:
-<<<<<<< HEAD
     llvm::LLVMContext& context;
     std::map<std::string, TypeInfoPtr> typeInfoMap;
     std::map<std::string, llvm::Type*> llvmTypeMap;
-=======
-    // Helper method to get type name from LLVM type
-    std::string getLLVMTypeName(llvm::Type* type) {
-        if (!type) return "";
-
-        if (type->isVoidTy()) return "void";
-        if (type->isIntegerTy(32)) return "int";
-        if (type->isFloatTy()) return "float";
-        if (type->isIntegerTy(1)) return "bool";
-        if (type->isPointerTy()) return "string";
-
-        PRYST_ERROR("Unknown LLVM type encountered");
-        return "";
-    }
-
-    llvm::LLVMContext* context;
-    llvm::IRBuilder<>& builder;
-    llvm::Module& module;
-    std::unordered_map<std::string, llvm::Type*> typeCache;
-    std::unordered_map<std::string, TypeInfoPtr> typeInfoCache;
-
-public:
-    // Semantic type info management
-    TypeInfoPtr getTypeInfo(const std::string& name) {
-        auto it = typeInfoCache.find(name);
-        if (it != typeInfoCache.end()) {
-            return it->second;
-        }
-        PRYST_DEBUG("Type info not found in cache: " + name);
-        return nullptr;
-    }
-
-    void registerTypeInfo(TypeInfoPtr typeInfo) {
-        if (!typeInfo) {
-            PRYST_ERROR("Attempted to register null type info");
-            return;
-        }
-        PRYST_DEBUG("Registering type info: " + typeInfo->getName());
-        typeInfoCache[typeInfo->getName()] = typeInfo;
-        // Also register corresponding LLVM type
-        registerType(typeInfo);
-    }
->>>>>>> 95639ecb
 };
 
 } // namespace pryst