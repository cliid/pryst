#include "llvm_codegen.hpp"
#include "utils/debug.hpp"
#include <llvm/IR/BasicBlock.h>
#include <llvm/IR/Constants.h>
#include <llvm/IR/DerivedTypes.h>
#include <llvm/IR/Function.h>
#include <llvm/IR/IRBuilder.h>
#include <llvm/IR/LLVMContext.h>
#include <llvm/IR/Module.h>
#include <llvm/IR/Type.h>
#include <llvm/IR/Verifier.h>
#include <memory>
#include <string>

namespace pryst {

<<<<<<< HEAD

=======
LLVMCodegen::LLVMCodegen() {
    context = std::make_unique<llvm::LLVMContext>();
    module = std::make_unique<llvm::Module>("pryst_module", *context);
    builder = std::make_unique<llvm::IRBuilder<>>(*context);
    typeRegistry = std::make_unique<LLVMTypeRegistry>(*context, builder.get(), module.get());
    stringInterp = std::make_unique<codegen::StringInterpolation>(builder.get(), module.get(), typeRegistry.get());
    currentFunction = nullptr;
}
>>>>>>> 36834335

std::unique_ptr<llvm::Module> LLVMCodegen::generateModule(PrystParser::ProgramContext* ctx) {
    // Reset module for new generation
    module = std::make_unique<llvm::Module>("pryst_module", *context);
<<<<<<< HEAD
    builder->SetInsertPoint(llvm::BasicBlock::Create(*context));

=======
    builder = std::make_unique<llvm::IRBuilder<>>(*context);
    typeRegistry = std::make_unique<LLVMTypeRegistry>(*context, builder.get(), module.get());
    stringInterp = std::make_unique<codegen::StringInterpolation>(builder.get(), module.get(), typeRegistry.get());
>>>>>>> 36834335
    declarePrintFunctions();
    visitProgram(ctx);

    // Verify module
    std::string errorInfo;
    llvm::raw_string_ostream errorStream(errorInfo);
    if (llvm::verifyModule(*module, &errorStream)) {
        PRYST_ERROR("Module verification failed: " + errorInfo);
        return nullptr;
    }
    return std::move(module);
}

std::any LLVMCodegen::visitProgram(PrystParser::ProgramContext *ctx) {
    PRYST_DEBUG("Visiting program");
    for (auto decl : ctx->declaration()) {
        visitDeclaration(decl);
    }
    return std::any();
}

std::any LLVMCodegen::visitDeclaration(PrystParser::DeclarationContext *ctx) {
    PRYST_DEBUG("Visiting declaration");
    return visitChildren(ctx);
}

std::any LLVMCodegen::visitGlobalUsingDecl(PrystParser::GlobalUsingDeclContext *ctx) {
    PRYST_DEBUG("Visiting global using declaration");
    return std::any();
}

std::any LLVMCodegen::visitBlockScopedNamespaceDecl(PrystParser::BlockScopedNamespaceDeclContext *ctx) {
    PRYST_DEBUG("Visiting block scoped namespace declaration");
    return std::any();
}

std::any LLVMCodegen::visitBlockScopedModuleDecl(PrystParser::BlockScopedModuleDeclContext *ctx) {
    PRYST_DEBUG("Visiting block scoped module declaration");
    return std::any();
}

std::any LLVMCodegen::visitNamespaceDecl(PrystParser::NamespaceDeclContext *ctx) {
    PRYST_DEBUG("Visiting namespace declaration");
    return std::any();
}

std::any LLVMCodegen::visitModuleDecl(PrystParser::ModuleDeclContext *ctx) {
    PRYST_DEBUG("Visiting module declaration");
    return std::any();
}

std::any LLVMCodegen::visitImportDecl(PrystParser::ImportDeclContext *ctx) {
    PRYST_DEBUG("Visiting import declaration");
    return std::any();
}

std::any LLVMCodegen::visitImportPath(PrystParser::ImportPathContext *ctx) {
    PRYST_DEBUG("Visiting import path");
    return std::any();
}

llvm::AllocaInst* LLVMCodegen::createEntryBlockAlloca(llvm::Function* function,
    const std::string& varName, llvm::Type* type) {
    llvm::IRBuilder<> tmpBuilder(&function->getEntryBlock(),
        function->getEntryBlock().begin());
    return tmpBuilder.CreateAlloca(type, nullptr, varName);
}

void LLVMCodegen::declarePrintFunctions() {
    // Print function declarations will be implemented in subsequent updates
}

<<<<<<< HEAD
// Type system implementations
llvm::Type* LLVMCodegen::getPointerType(llvm::Type* elementType) {
    // In LLVM 20.0.0, all pointers are opaque i8*
    return llvm::Type::getInt8Ty(*context);
}

llvm::Type* LLVMCodegen::getLLVMTypeFromTypeInfo(TypeInfoPtr typeInfo) {
    if (!typeInfo) {
        throw std::runtime_error("Invalid type info");
    }
    return ::pryst::getLLVMTypeFromTypeInfo(typeInfo, *context);
}

// Class member visitor implementations
std::any LLVMCodegen::visitClassTypedVariableDecl(PrystParser::ClassTypedVariableDeclContext *ctx) {
    PRYST_DEBUG("Visiting class typed variable declaration");
    // Get the type
    auto typeCtx = ctx->type();
    llvm::Type* varType = std::any_cast<llvm::Type*>(visit(typeCtx));

    // Get the variable name
    std::string varName = ctx->IDENTIFIER()->getText();

    // Get the initialization value
    llvm::Value* initValue = std::any_cast<llvm::Value*>(visit(ctx->expression()));

    // Create alloca for the class member
    llvm::AllocaInst* alloca = createEntryBlockAlloca(currentFunction, varName, varType);

    // Store the initial value
    builder->CreateStore(initValue, alloca);

    // Add to symbol table
    namedValues[varName] = alloca;

    return std::any();
}

std::any LLVMCodegen::visitClassInferredVariableDecl(PrystParser::ClassInferredVariableDeclContext *ctx) {
    PRYST_DEBUG("Visiting class inferred variable declaration");
    // Get the variable name
    std::string varName = ctx->IDENTIFIER()->getText();

    // Get the initialization value and infer type
    llvm::Value* initValue = std::any_cast<llvm::Value*>(visit(ctx->expression()));
    llvm::Type* varType = initValue->getType();

    // Create alloca for the class member
=======
std::any LLVMCodegen::visitStringInterpolation(PrystParser::StringInterpolationContext *ctx) {
    PRYST_DEBUG("Visiting string interpolation");

    // Get the format string
    std::string formatStr = ctx->STRING_LITERAL()->getText();
    // Remove quotes from string literal
    formatStr = formatStr.substr(1, formatStr.length() - 2);

    // Collect all expressions and their format specifiers
    std::vector<llvm::Value*> values;
    for (size_t i = 0; i < ctx->expression().size(); i++) {
        auto expr = ctx->expression(i);
        auto formatSpec = ctx->formatSpecifier(i);

        // Visit expression to get LLVM value
        auto exprValue = std::any_cast<llvm::Value*>(visit(expr));

        // Parse format specifier if present
        codegen::FormatSpecifier format;
        if (formatSpec) {
            std::string specStr = formatSpec->getText();
            auto parsedFormat = stringInterp->parseFormatSpec(specStr);
            if (parsedFormat) {
                format = *parsedFormat;
            }
        }

        // Generate formatted value
        auto formattedValue = stringInterp->generateFormattedValue(
            exprValue, format, expr->getText());
        values.push_back(formattedValue);
    }

    // Generate final interpolated string
    return stringInterp->generateInterpolation(formatStr, values);
}

std::any LLVMCodegen::visitFormatSpecifier(PrystParser::FormatSpecifierContext *ctx) {
    PRYST_DEBUG("Visiting format specifier");
    // Format specifiers are handled within visitStringInterpolation
    return std::any();
}

// Variable declaration visitors
std::any LLVMCodegen::visitInferredVariableDecl(PrystParser::InferredVariableDeclContext *ctx) {
    PRYST_DEBUG("Visiting inferred variable declaration");

    // Get variable name
    std::string varName = ctx->IDENTIFIER()->getText();

    // Visit the initializer expression
    auto initValue = std::any_cast<llvm::Value*>(visit(ctx->expression()));

    // Infer type from the initializer
    llvm::Type* varType = initValue->getType();

    // Create allocation for the variable
>>>>>>> 36834335
    llvm::AllocaInst* alloca = createEntryBlockAlloca(currentFunction, varName, varType);

    // Store the initial value
    builder->CreateStore(initValue, alloca);

    // Add to symbol table
    namedValues[varName] = alloca;

<<<<<<< HEAD
    return std::any();
}

std::any LLVMCodegen::visitClassConstInferredDecl(PrystParser::ClassConstInferredDeclContext *ctx) {
    PRYST_DEBUG("Visiting class const inferred declaration");
    // Get the variable name
    std::string varName = ctx->IDENTIFIER()->getText();

    // Get the initialization value and infer type
    llvm::Value* initValue = std::any_cast<llvm::Value*>(visit(ctx->expression()));
    llvm::Type* varType = initValue->getType();

    // Create constant value
    llvm::GlobalVariable* constVar = new llvm::GlobalVariable(
        *module,
        varType,
        true, // isConstant
        llvm::GlobalValue::PrivateLinkage,
        llvm::dyn_cast<llvm::Constant>(initValue),
        varName
    );

    // Add to symbol table
    namedValues[varName] = constVar;

    return std::any();
}

std::any LLVMCodegen::visitClassConstTypedDecl(PrystParser::ClassConstTypedDeclContext *ctx) {
    PRYST_DEBUG("Visiting class const typed declaration");
    // Get the type
    auto typeCtx = ctx->type();
    llvm::Type* varType = std::any_cast<llvm::Type*>(visit(typeCtx));

    // Get the variable name
    std::string varName = ctx->IDENTIFIER()->getText();

    // Get the initialization value
    llvm::Value* initValue = std::any_cast<llvm::Value*>(visit(ctx->expression()));

    // Create constant value
    llvm::GlobalVariable* constVar = new llvm::GlobalVariable(
        *module,
        varType,
        true, // isConstant
        llvm::GlobalValue::PrivateLinkage,
        llvm::dyn_cast<llvm::Constant>(initValue),
        varName
    );

    // Add to symbol table
    namedValues[varName] = constVar;

    return std::any();
}

std::any LLVMCodegen::visitClassFunctionDecl(PrystParser::ClassFunctionDeclContext *ctx) {
    PRYST_DEBUG("Visiting class function declaration");
    // Get function name
    std::string funcName = ctx->IDENTIFIER()->getText();

    // Get return type
    auto returnTypeCtx = ctx->type();
    llvm::Type* returnType = std::any_cast<llvm::Type*>(visit(returnTypeCtx));

    // Get parameter types
    std::vector<llvm::Type*> paramTypes;
    if (ctx->paramList()) {
        for (auto param : ctx->paramList()->param()) {
            auto paramType = std::any_cast<llvm::Type*>(visit(param->type()));
            paramTypes.push_back(paramType);
        }
    }

    // Create function type
    llvm::FunctionType* funcType = llvm::FunctionType::get(
        returnType,
        paramTypes,
        false // isVarArg
    );

    // Create function
    llvm::Function* function = llvm::Function::Create(
        funcType,
        llvm::Function::ExternalLinkage,
        funcName,
        module.get()
    );

    // Create basic block
    llvm::BasicBlock* bb = llvm::BasicBlock::Create(*context, "entry", function);
    builder->SetInsertPoint(bb);

    // Save the current function
    llvm::Function* parentFunction = currentFunction;
    currentFunction = function;

    // Visit function body
    visit(ctx->functionBody());

    // Restore the parent function
    currentFunction = parentFunction;

    return std::any();
=======
    return alloca;
}

std::any LLVMCodegen::visitTypedVariableDecl(PrystParser::TypedVariableDeclContext *ctx) {
    PRYST_DEBUG("Visiting typed variable declaration");

    // Get variable name and type
    std::string varName = ctx->IDENTIFIER()->getText();
    llvm::Type* varType = std::any_cast<llvm::Type*>(visit(ctx->type()));

    // Create allocation
    llvm::AllocaInst* alloca = createEntryBlockAlloca(currentFunction, varName, varType);

    // If there's an initializer, handle it
    if (ctx->expression()) {
        auto initValue = std::any_cast<llvm::Value*>(visit(ctx->expression()));
        // Convert the initializer to the declared type if needed
        if (initValue->getType() != varType) {
            initValue = typeRegistry->convertValue(initValue, varType);
        }
        builder->CreateStore(initValue, alloca);
    }

    // Add to symbol table
    namedValues[varName] = alloca;

    return alloca;
}

std::any LLVMCodegen::visitUninitializedVariableDecl(PrystParser::UninitializedVariableDeclContext *ctx) {
    PRYST_DEBUG("Visiting uninitialized variable declaration");

    // Get variable name and type
    std::string varName = ctx->IDENTIFIER()->getText();
    llvm::Type* varType = std::any_cast<llvm::Type*>(visit(ctx->type()));

    // Create allocation
    llvm::AllocaInst* alloca = createEntryBlockAlloca(currentFunction, varName, varType);

    // Store a default value based on type
    auto defaultValue = typeRegistry->getDefaultValue(varType);
    builder->CreateStore(defaultValue, alloca);

    // Add to symbol table
    namedValues[varName] = alloca;

    return alloca;
>>>>>>> 36834335
}

} // namespace pryst<|MERGE_RESOLUTION|>--- conflicted
+++ resolved
@@ -14,9 +14,6 @@
 
 namespace pryst {
 
-<<<<<<< HEAD
-
-=======
 LLVMCodegen::LLVMCodegen() {
     context = std::make_unique<llvm::LLVMContext>();
     module = std::make_unique<llvm::Module>("pryst_module", *context);
@@ -25,19 +22,13 @@
     stringInterp = std::make_unique<codegen::StringInterpolation>(builder.get(), module.get(), typeRegistry.get());
     currentFunction = nullptr;
 }
->>>>>>> 36834335
 
 std::unique_ptr<llvm::Module> LLVMCodegen::generateModule(PrystParser::ProgramContext* ctx) {
     // Reset module for new generation
     module = std::make_unique<llvm::Module>("pryst_module", *context);
-<<<<<<< HEAD
-    builder->SetInsertPoint(llvm::BasicBlock::Create(*context));
-
-=======
     builder = std::make_unique<llvm::IRBuilder<>>(*context);
     typeRegistry = std::make_unique<LLVMTypeRegistry>(*context, builder.get(), module.get());
     stringInterp = std::make_unique<codegen::StringInterpolation>(builder.get(), module.get(), typeRegistry.get());
->>>>>>> 36834335
     declarePrintFunctions();
     visitProgram(ctx);
 
@@ -110,56 +101,6 @@
     // Print function declarations will be implemented in subsequent updates
 }
 
-<<<<<<< HEAD
-// Type system implementations
-llvm::Type* LLVMCodegen::getPointerType(llvm::Type* elementType) {
-    // In LLVM 20.0.0, all pointers are opaque i8*
-    return llvm::Type::getInt8Ty(*context);
-}
-
-llvm::Type* LLVMCodegen::getLLVMTypeFromTypeInfo(TypeInfoPtr typeInfo) {
-    if (!typeInfo) {
-        throw std::runtime_error("Invalid type info");
-    }
-    return ::pryst::getLLVMTypeFromTypeInfo(typeInfo, *context);
-}
-
-// Class member visitor implementations
-std::any LLVMCodegen::visitClassTypedVariableDecl(PrystParser::ClassTypedVariableDeclContext *ctx) {
-    PRYST_DEBUG("Visiting class typed variable declaration");
-    // Get the type
-    auto typeCtx = ctx->type();
-    llvm::Type* varType = std::any_cast<llvm::Type*>(visit(typeCtx));
-
-    // Get the variable name
-    std::string varName = ctx->IDENTIFIER()->getText();
-
-    // Get the initialization value
-    llvm::Value* initValue = std::any_cast<llvm::Value*>(visit(ctx->expression()));
-
-    // Create alloca for the class member
-    llvm::AllocaInst* alloca = createEntryBlockAlloca(currentFunction, varName, varType);
-
-    // Store the initial value
-    builder->CreateStore(initValue, alloca);
-
-    // Add to symbol table
-    namedValues[varName] = alloca;
-
-    return std::any();
-}
-
-std::any LLVMCodegen::visitClassInferredVariableDecl(PrystParser::ClassInferredVariableDeclContext *ctx) {
-    PRYST_DEBUG("Visiting class inferred variable declaration");
-    // Get the variable name
-    std::string varName = ctx->IDENTIFIER()->getText();
-
-    // Get the initialization value and infer type
-    llvm::Value* initValue = std::any_cast<llvm::Value*>(visit(ctx->expression()));
-    llvm::Type* varType = initValue->getType();
-
-    // Create alloca for the class member
-=======
 std::any LLVMCodegen::visitStringInterpolation(PrystParser::StringInterpolationContext *ctx) {
     PRYST_DEBUG("Visiting string interpolation");
 
@@ -217,7 +158,6 @@
     llvm::Type* varType = initValue->getType();
 
     // Create allocation for the variable
->>>>>>> 36834335
     llvm::AllocaInst* alloca = createEntryBlockAlloca(currentFunction, varName, varType);
 
     // Store the initial value
@@ -226,112 +166,6 @@
     // Add to symbol table
     namedValues[varName] = alloca;
 
-<<<<<<< HEAD
-    return std::any();
-}
-
-std::any LLVMCodegen::visitClassConstInferredDecl(PrystParser::ClassConstInferredDeclContext *ctx) {
-    PRYST_DEBUG("Visiting class const inferred declaration");
-    // Get the variable name
-    std::string varName = ctx->IDENTIFIER()->getText();
-
-    // Get the initialization value and infer type
-    llvm::Value* initValue = std::any_cast<llvm::Value*>(visit(ctx->expression()));
-    llvm::Type* varType = initValue->getType();
-
-    // Create constant value
-    llvm::GlobalVariable* constVar = new llvm::GlobalVariable(
-        *module,
-        varType,
-        true, // isConstant
-        llvm::GlobalValue::PrivateLinkage,
-        llvm::dyn_cast<llvm::Constant>(initValue),
-        varName
-    );
-
-    // Add to symbol table
-    namedValues[varName] = constVar;
-
-    return std::any();
-}
-
-std::any LLVMCodegen::visitClassConstTypedDecl(PrystParser::ClassConstTypedDeclContext *ctx) {
-    PRYST_DEBUG("Visiting class const typed declaration");
-    // Get the type
-    auto typeCtx = ctx->type();
-    llvm::Type* varType = std::any_cast<llvm::Type*>(visit(typeCtx));
-
-    // Get the variable name
-    std::string varName = ctx->IDENTIFIER()->getText();
-
-    // Get the initialization value
-    llvm::Value* initValue = std::any_cast<llvm::Value*>(visit(ctx->expression()));
-
-    // Create constant value
-    llvm::GlobalVariable* constVar = new llvm::GlobalVariable(
-        *module,
-        varType,
-        true, // isConstant
-        llvm::GlobalValue::PrivateLinkage,
-        llvm::dyn_cast<llvm::Constant>(initValue),
-        varName
-    );
-
-    // Add to symbol table
-    namedValues[varName] = constVar;
-
-    return std::any();
-}
-
-std::any LLVMCodegen::visitClassFunctionDecl(PrystParser::ClassFunctionDeclContext *ctx) {
-    PRYST_DEBUG("Visiting class function declaration");
-    // Get function name
-    std::string funcName = ctx->IDENTIFIER()->getText();
-
-    // Get return type
-    auto returnTypeCtx = ctx->type();
-    llvm::Type* returnType = std::any_cast<llvm::Type*>(visit(returnTypeCtx));
-
-    // Get parameter types
-    std::vector<llvm::Type*> paramTypes;
-    if (ctx->paramList()) {
-        for (auto param : ctx->paramList()->param()) {
-            auto paramType = std::any_cast<llvm::Type*>(visit(param->type()));
-            paramTypes.push_back(paramType);
-        }
-    }
-
-    // Create function type
-    llvm::FunctionType* funcType = llvm::FunctionType::get(
-        returnType,
-        paramTypes,
-        false // isVarArg
-    );
-
-    // Create function
-    llvm::Function* function = llvm::Function::Create(
-        funcType,
-        llvm::Function::ExternalLinkage,
-        funcName,
-        module.get()
-    );
-
-    // Create basic block
-    llvm::BasicBlock* bb = llvm::BasicBlock::Create(*context, "entry", function);
-    builder->SetInsertPoint(bb);
-
-    // Save the current function
-    llvm::Function* parentFunction = currentFunction;
-    currentFunction = function;
-
-    // Visit function body
-    visit(ctx->functionBody());
-
-    // Restore the parent function
-    currentFunction = parentFunction;
-
-    return std::any();
-=======
     return alloca;
 }
 
@@ -379,7 +213,6 @@
     namedValues[varName] = alloca;
 
     return alloca;
->>>>>>> 36834335
 }
 
 } // namespace pryst