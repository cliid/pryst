#include "llvm_codegen.hpp"
<<<<<<< HEAD
#include "utils/debug.hpp"
#include "../generated/PrystLexer.h"
#include "../generated/PrystParser.h"
#include <llvm/IR/BasicBlock.h>
#include <llvm/IR/Constants.h>
#include <llvm/IR/DerivedTypes.h>
#include <llvm/IR/Function.h>
#include <llvm/IR/IRBuilder.h>
#include <llvm/IR/LLVMContext.h>
#include <llvm/IR/Module.h>
#include <llvm/IR/Type.h>
#include <llvm/IR/Verifier.h>
#include <memory>
#include <string>

namespace pryst {

void LLVMCodegen::initializeModule() {
    context_ = std::make_unique<llvm::LLVMContext>();
    module_ = std::make_unique<llvm::Module>("pryst_module", *context_);
    builder_ = std::make_unique<llvm::IRBuilder<>>(*context_);
    typeRegistry_ = std::make_unique<LLVMTypeRegistry>(*context_);
    typeMetadata_ = std::make_unique<TypeMetadata>(*context_, *module_);
    currentFunction_ = nullptr;
}

std::unique_ptr<llvm::Module> LLVMCodegen::generateModule(PrystParser::ProgramContext* ctx) {
    // Initialize module components
    context_ = std::make_unique<llvm::LLVMContext>();
    module_ = std::make_unique<llvm::Module>("pryst_module", *context_);
    builder_ = std::make_unique<llvm::IRBuilder<>>(*context_);
    typeRegistry_ = std::make_unique<LLVMTypeRegistry>(*context_);
    typeMetadata_ = std::make_unique<TypeMetadata>(*context_, *module_);
    declarePrintFunctions();
    visitProgram(ctx);

    // Verify module
    std::string errorInfo;
    llvm::raw_string_ostream errorStream(errorInfo);
    if (llvm::verifyModule(*module_, &errorStream)) {
        PRYST_ERROR("Module verification failed: " + errorInfo);
        return nullptr;
    }
    return std::move(module_);
=======
#include "../semantic/type_info.hpp"
#include "../semantic/basic_type_info.hpp"
#include "../semantic/type_kinds.hpp"

namespace pryst {

LLVMCodegen::LLVMCodegen(llvm::LLVMContext& ctx)
    : context(ctx)
    , builder(std::make_unique<llvm::IRBuilder<>>(ctx))
    , typeRegistry(std::make_unique<TypeRegistry>(ctx))
    , typeMetadata(std::make_unique<TypeMetadata>()) {
    initializeModule();
>>>>>>> 9f4323f1
}

void LLVMCodegen::setModule(std::unique_ptr<llvm::Module> mod) {
    module = std::move(mod);
    initializeBuiltins();
}

void LLVMCodegen::initializeModule() {
    // Implementation
}

void LLVMCodegen::initializeBuiltins() {
    // Implementation
}

std::any LLVMCodegen::visitProgram(PrystParser::ProgramContext* ctx) {
    return visitChildren(ctx);
}

std::any LLVMCodegen::visitNamedFunction(PrystParser::NamedFunctionContext* ctx) {
    return visitChildren(ctx);
}

std::any LLVMCodegen::visitBlockStatement(PrystParser::BlockStatementContext* ctx) {
    return visitChildren(ctx);
}

std::any LLVMCodegen::visitReturnStatement(PrystParser::ReturnStatementContext* ctx) {
    return visitChildren(ctx);
}

std::any LLVMCodegen::visitInferredVariableDecl(PrystParser::InferredVariableDeclContext* ctx) {
    auto expr = std::any_cast<llvm::Value*>(visit(ctx->expression()));
    if (!expr) return nullptr;

    auto typeInfo = getTypeInfo(expr);
    if (!typeInfo) return nullptr;

    auto alloca = builder->CreateAlloca(expr->getType(), nullptr, ctx->IDENTIFIER()->getText());
    builder->CreateStore(expr, alloca);
    return alloca;
}

std::any LLVMCodegen::visitTypedVariableDecl(PrystParser::TypedVariableDeclContext* ctx) {
    auto type = getLLVMType(ctx->type()->getText());
    if (!type) return nullptr;

    auto expr = std::any_cast<llvm::Value*>(visit(ctx->expression()));
    if (!expr) return nullptr;

    if (expr->getType() != type && isConvertible(expr, ctx->type()->getText())) {
        expr = convertType(expr, ctx->type()->getText());
    }

    auto alloca = builder->CreateAlloca(type, nullptr, ctx->IDENTIFIER()->getText());
    builder->CreateStore(expr, alloca);
    return alloca;
}

std::any LLVMCodegen::visitUninitializedVariableDecl(PrystParser::UninitializedVariableDeclContext* ctx) {
    auto type = getLLVMType(ctx->type()->getText());
    if (!type) return nullptr;

    auto alloca = builder->CreateAlloca(type, nullptr, ctx->IDENTIFIER()->getText());
    return alloca;
}

std::any LLVMCodegen::visitClassInferredVariableDecl(PrystParser::ClassInferredVariableDeclContext* ctx) {
    auto expr = std::any_cast<llvm::Value*>(visit(ctx->expression()));
    if (!expr) return nullptr;

    auto typeInfo = getTypeInfo(expr);
    if (!typeInfo) return nullptr;

    auto alloca = builder->CreateAlloca(expr->getType(), nullptr, ctx->IDENTIFIER()->getText());
    builder->CreateStore(expr, alloca);
    return alloca;
}

std::any LLVMCodegen::visitClassTypedVariableDecl(PrystParser::ClassTypedVariableDeclContext* ctx) {
    auto type = getLLVMType(ctx->type()->getText());
    if (!type) return nullptr;

    auto expr = std::any_cast<llvm::Value*>(visit(ctx->expression()));
    if (!expr) return nullptr;

    if (expr->getType() != type && isConvertible(expr, ctx->type()->getText())) {
        expr = convertType(expr, ctx->type()->getText());
    }

    auto alloca = builder->CreateAlloca(type, nullptr, ctx->IDENTIFIER()->getText());
    builder->CreateStore(expr, alloca);
    return alloca;
}

std::any LLVMCodegen::visitClassConstInferredDecl(PrystParser::ClassConstInferredDeclContext* ctx) {
    auto expr = std::any_cast<llvm::Value*>(visit(ctx->expression()));
    if (!expr) return nullptr;

    auto typeInfo = getTypeInfo(expr);
    if (!typeInfo) return nullptr;

    auto alloca = builder->CreateAlloca(expr->getType(), nullptr, ctx->IDENTIFIER()->getText());
    builder->CreateStore(expr, alloca);
    return alloca;
}

std::any LLVMCodegen::visitClassConstTypedDecl(PrystParser::ClassConstTypedDeclContext* ctx) {
    auto type = getLLVMType(ctx->type()->getText());
    if (!type) return nullptr;

    auto expr = std::any_cast<llvm::Value*>(visit(ctx->expression()));
    if (!expr) return nullptr;

    if (expr->getType() != type && isConvertible(expr, ctx->type()->getText())) {
        expr = convertType(expr, ctx->type()->getText());
    }

    auto alloca = builder->CreateAlloca(type, nullptr, ctx->IDENTIFIER()->getText());
    builder->CreateStore(expr, alloca);
    return alloca;
}

std::any LLVMCodegen::visitExpression(PrystParser::ExpressionContext* ctx) {
    return visitChildren(ctx);
}

llvm::Type* LLVMCodegen::getLLVMType(const std::string& typeName) {
    if (typeName == "int") {
        return llvm::Type::getInt32Ty(context);
    } else if (typeName == "float") {
        return llvm::Type::getFloatTy(context);
    } else if (typeName == "bool") {
        return llvm::Type::getInt1Ty(context);
    } else if (typeName == "string") {
        return llvm::PointerType::get(context, 0);  // Use opaque pointers in LLVM 20.0.0
    } else if (typeName == "void") {
        return llvm::Type::getVoidTy(context);
    }
    return nullptr;
}

TypeInfoPtr LLVMCodegen::getTypeInfo(llvm::Value* value) {
    if (!value) return nullptr;
    llvm::Type* type = value->getType();

    if (type->isIntegerTy(32)) {
        return std::make_shared<BasicTypeInfo>(BasicTypeInfo::BasicKind::Int, "int", type);
    } else if (type->isFloatTy()) {
        return std::make_shared<BasicTypeInfo>(BasicTypeInfo::BasicKind::Float, "float", type);
    } else if (type->isIntegerTy(1)) {
        return std::make_shared<BasicTypeInfo>(BasicTypeInfo::BasicKind::Bool, "bool", type);
    } else if (type->isPointerTy()) {
        return std::make_shared<BasicTypeInfo>(BasicTypeInfo::BasicKind::String, "string", type);
    }
    return nullptr;
}

bool LLVMCodegen::isConvertible(llvm::Value* from, const std::string& toType) {
    if (!from) return false;
    llvm::Type* fromType = from->getType();
    llvm::Type* targetType = getLLVMType(toType);

    if (!targetType) return false;

    // Allow numeric conversions
    if (isNumericType(fromType) && isNumericType(targetType)) {
        return true;
    }

    // Allow string conversions
    if (isStringType(targetType) || isStringType(fromType)) {
        return true;
    }

    return false;
}

<<<<<<< HEAD
// String handling
std::any LLVMCodegen::visitStringLiteral(PrystParser::StringLiteralContext *ctx) {
    PRYST_DEBUG("Visiting string literal");
    std::string result;
    for (auto part : ctx->stringPart()) {
        result += std::any_cast<std::string>(visit(part));
    }
    auto global = builder_->CreateGlobalString(result);
    auto zero = llvm::ConstantInt::get(*context_, llvm::APInt(32, 0));
    return builder_->CreateGEP(global->getValueType(), global, {zero, zero});
}

std::any LLVMCodegen::visitStringPart(PrystParser::StringPartContext *ctx) {
    PRYST_DEBUG("Visiting string part");
    if (ctx->STRING_CONTENT()) {
        return ctx->STRING_CONTENT()->getText();
    } else if (ctx->ESCAPE_SEQ()) {
        std::string escSeq = ctx->ESCAPE_SEQ()->getText();
        if (escSeq == "\\n") return std::string("\n");
        if (escSeq == "\\t") return std::string("\t");
        if (escSeq == "\\r") return std::string("\r");
        if (escSeq == "\\\"") return std::string("\"");
        if (escSeq == "\\\\") return std::string("\\");
        return escSeq.substr(1);
    } else if (ctx->expression()) {
        auto value = std::any_cast<llvm::Value*>(visit(ctx->expression()));
        return typeRegistry_->convertToString(value, builder_.get());
    }
    return std::string();
}

// Class member declarations
std::any LLVMCodegen::visitClassVariableDecl(PrystParser::ClassVariableDeclContext *ctx) {
    PRYST_DEBUG("Visiting class variable declaration");
    auto type = typeRegistry_->getType(ctx->type());
    auto name = ctx->IDENTIFIER()->getText();
    auto value = ctx->expression() ? std::any_cast<llvm::Value*>(visit(ctx->expression())) : nullptr;

    // Create class member variable
    auto alloca = createEntryBlockAlloca(currentFunction_, name, type);
    if (value) {
        builder_->CreateStore(value, alloca);
    }
    namedValues_[name] = alloca;
    return std::any();
}

// Type conversions
std::any LLVMCodegen::visitTypeCastExpr(PrystParser::TypeCastExprContext *ctx) {
    PRYST_DEBUG("Visiting type cast expression");
    auto value = std::any_cast<llvm::Value*>(visit(ctx->expression()));
    auto targetType = typeRegistry_->getType(ctx->type());
    return typeRegistry_->convertType(value, targetType, builder_.get());
}

std::any LLVMCodegen::visitTypeConversionExpr(PrystParser::TypeConversionExprContext *ctx) {
    PRYST_DEBUG("Visiting type conversion expression");
    auto value = std::any_cast<llvm::Value*>(visit(ctx->expression()));
    auto targetType = typeRegistry_->getType(ctx->type());
    return typeRegistry_->convertType(value, targetType, builder_.get());
}

std::any LLVMCodegen::visitClassConversionExpr(PrystParser::ClassConversionExprContext *ctx) {
    PRYST_DEBUG("Visiting class conversion expression");
    auto value = std::any_cast<llvm::Value*>(visit(ctx->expression()));
    auto targetClassName = ctx->IDENTIFIER()->getText();
    auto targetType = typeRegistry_->getClassType(targetClassName);
    return typeRegistry_->convertClassType(value, targetType, builder_.get());
}

llvm::AllocaInst* LLVMCodegen::createEntryBlockAlloca(llvm::Function* function,
    const std::string& varName, llvm::Type* type) {
    llvm::IRBuilder<> tmpBuilder(&function->getEntryBlock(),
        function->getEntryBlock().begin());
    return tmpBuilder.CreateAlloca(type, nullptr, varName);
=======
bool LLVMCodegen::isNumericType(llvm::Type* type) {
    return type && (type->isIntegerTy(32) || type->isFloatTy());
>>>>>>> 9f4323f1
}

bool LLVMCodegen::isStringType(llvm::Type* type) {
    return type && type->isPointerTy();
}

llvm::Value* LLVMCodegen::generateGetType(llvm::Value* value) {
    if (!value) return nullptr;
    auto typeInfo = typeMetadata_->getTypeInfo(value);
    if (!typeInfo) return nullptr;
    auto global = builder_->CreateGlobalString(typeInfo->getName());
    auto zero = llvm::ConstantInt::get(*context_, llvm::APInt(32, 0));
    return builder_->CreateGEP(global->getValueType(), global, {zero, zero});
}

llvm::Value* LLVMCodegen::generateIsInstance(llvm::Value* value, const std::string& typeName) {
    if (!value) return nullptr;
    auto typeInfo = typeMetadata_->getTypeInfo(value);
    if (!typeInfo) return nullptr;
    bool isInstance = (typeInfo->getName() == typeName);
    if (!isInstance && typeInfo->isClass()) {
        auto classType = std::dynamic_pointer_cast<ClassTypeInfo>(typeInfo);
        while (classType->getParent()) {
            classType = std::dynamic_pointer_cast<ClassTypeInfo>(classType->getParent());
            if (classType->getName() == typeName) {
                isInstance = true;
                break;
            }
        }
    }
    return llvm::ConstantInt::get(llvm::Type::getInt1Ty(*context_), isInstance);
}

TypeInfoPtr LLVMCodegen::getTypeInfo(llvm::Value* value) const {
    return typeMetadata_->getTypeInfo(value);
}

void LLVMCodegen::attachTypeInfo(llvm::Value* value, TypeInfoPtr typeInfo) {
    typeMetadata_->addTypeInfo(value, typeInfo);
}

std::any LLVMCodegen::visitFunctionDecl(PrystParser::FunctionDeclContext *ctx) {
    PRYST_DEBUG("Visiting function declaration");
    return visit(ctx->namedFunction());
}

std::any LLVMCodegen::visitNamedFunction(PrystParser::NamedFunctionContext *ctx) {
    PRYST_DEBUG("Visiting named function");
    auto name = ctx->IDENTIFIER()->getText();
    auto returnType = ctx->type() ? typeRegistry_->getType(ctx->type()) : llvm::Type::getVoidTy(*context_);

    // Process parameters
    std::vector<llvm::Type*> paramTypes;
    std::vector<std::string> paramNames;
    if (ctx->paramList()) {
        for (auto param : ctx->paramList()->param()) {
            paramTypes.push_back(typeRegistry_->getType(param->type()));
            paramNames.push_back(param->IDENTIFIER()->getText());
        }
    }

    // Create function type and declaration
    auto functionType = llvm::FunctionType::get(returnType, paramTypes, false);
    auto function = llvm::Function::Create(
        functionType, llvm::Function::ExternalLinkage,
        name, module_.get()
    );

    // Set parameter names
    unsigned idx = 0;
    for (auto &arg : function->args()) {
        arg.setName(paramNames[idx++]);
    }

    // Create basic block and generate body
    auto bb = llvm::BasicBlock::Create(*context_, "entry", function);
    builder_->SetInsertPoint(bb);

    // Save current function and create new scope
    auto savedFunction = currentFunction_;
    currentFunction_ = function;

    // Process function body
    if (ctx->functionBody()) {
        visit(ctx->functionBody());
    }

    // Restore previous function
    currentFunction_ = savedFunction;

    // Verify function
    llvm::verifyFunction(*function);
    return std::any();
}

std::any LLVMCodegen::visitClassDeclaration(PrystParser::ClassDeclarationContext *ctx) {
    PRYST_DEBUG("Visiting class declaration");
    auto className = ctx->IDENTIFIER()->getText();
    auto classType = typeRegistry_->createClassType(className);

    // Handle inheritance
    if (ctx->type()) {
        auto parentType = typeRegistry_->getType(ctx->type());
        typeRegistry_->setParentType(classType, parentType);
    }

    // Process class body
    if (ctx->classBody()) {
        visit(ctx->classBody());
    }

    return std::any();
}

std::any LLVMCodegen::visitLambdaFunction(PrystParser::LambdaFunctionContext *ctx) {
    PRYST_DEBUG("Visiting lambda function");
    auto returnType = ctx->type() ? typeRegistry_->getType(ctx->type()) : llvm::Type::getVoidTy(*context_);

    // Process parameters
    std::vector<llvm::Type*> paramTypes;
    std::vector<std::string> paramNames;
    if (ctx->paramList()) {
        for (auto param : ctx->paramList()->param()) {
            paramTypes.push_back(typeRegistry_->getType(param->type()));
            paramNames.push_back(param->IDENTIFIER()->getText());
        }
    }

    // Create unique name for lambda
    static int lambdaCounter = 0;
    std::string name = "lambda_" + std::to_string(lambdaCounter++);

    // Create function type and declaration
    auto functionType = llvm::FunctionType::get(returnType, paramTypes, false);
    auto function = llvm::Function::Create(
        functionType, llvm::Function::ExternalLinkage,
        name, module_.get()
    );

    // Set parameter names
    unsigned idx = 0;
    for (auto &arg : function->args()) {
        arg.setName(paramNames[idx++]);
    }

    // Create basic block and generate body
    auto bb = llvm::BasicBlock::Create(*context_, "entry", function);
    builder_->SetInsertPoint(bb);

    // Save current function and create new scope
    auto savedFunction = currentFunction_;
    currentFunction_ = function;

    // Process function body
    if (ctx->functionBody()) {
        visit(ctx->functionBody());
    }

    // Restore previous function
    currentFunction_ = savedFunction;

    // Verify function
    llvm::verifyFunction(*function);
    return function;
}

std::any LLVMCodegen::visitFunctionBody(PrystParser::FunctionBodyContext *ctx) {
    PRYST_DEBUG("Visiting function body");
    return visitChildren(ctx);
}

std::any LLVMCodegen::visitParamList(PrystParser::ParamListContext *ctx) {
    PRYST_DEBUG("Visiting parameter list");
    return visitChildren(ctx);
}

std::any LLVMCodegen::visitParam(PrystParser::ParamContext *ctx) {
    PRYST_DEBUG("Visiting parameter");
    return visitChildren(ctx);
}

std::any LLVMCodegen::visitParamTypeList(PrystParser::ParamTypeListContext *ctx) {
    PRYST_DEBUG("Visiting parameter type list");
    return visitChildren(ctx);
}

std::any LLVMCodegen::visitTryCatchStatement(PrystParser::TryCatchStatementContext *ctx) {
    PRYST_DEBUG("Visiting try-catch statement");

    // Create basic blocks for try, catch, and continue
    auto tryBlock = llvm::BasicBlock::Create(*context_, "try", currentFunction_);
    auto catchBlock = llvm::BasicBlock::Create(*context_, "catch", currentFunction_);
    auto continueBlock = llvm::BasicBlock::Create(*context_, "continue", currentFunction_);

    // Set up exception handling
    auto personality = module_->getOrInsertFunction("__gxx_personality_v0",
        llvm::FunctionType::get(llvm::Type::getInt32Ty(*context_), true));
    currentFunction_->setPersonalityFn(personality.getCallee());

    // Generate try block code
    builder_->CreateBr(tryBlock);
    builder_->SetInsertPoint(tryBlock);
    visit(ctx->statement(0));
    builder_->CreateBr(continueBlock);

    // Generate catch block code
    builder_->SetInsertPoint(catchBlock);
    if (ctx->type()) {
        auto catchType = typeRegistry_->getType(ctx->type());
        auto catchVar = ctx->IDENTIFIER()->getText();
        auto alloca = createEntryBlockAlloca(currentFunction_, catchVar, catchType);
        namedValues_[catchVar] = alloca;
        visit(ctx->statement(1));
    }
    builder_->CreateBr(continueBlock);

    // Continue block
    builder_->SetInsertPoint(continueBlock);
    return std::any();
}

std::any LLVMCodegen::visitLogicOr(PrystParser::LogicOrContext *ctx) {
    PRYST_DEBUG("Visiting logic OR expression");
    auto left = std::any_cast<llvm::Value*>(visit(ctx->logicAnd(0)));

    for (size_t i = 1; i < ctx->logicAnd().size(); i++) {
        auto right = std::any_cast<llvm::Value*>(visit(ctx->logicAnd(i)));
        left = builder_->CreateOr(left, right, "ortmp");
    }
    return left;
}

std::any LLVMCodegen::visitLogicAnd(PrystParser::LogicAndContext *ctx) {
    PRYST_DEBUG("Visiting logic AND expression");
    auto left = std::any_cast<llvm::Value*>(visit(ctx->equality(0)));

    for (size_t i = 1; i < ctx->equality().size(); i++) {
        auto right = std::any_cast<llvm::Value*>(visit(ctx->equality(i)));
        left = builder_->CreateAnd(left, right, "andtmp");
    }
    return left;
}

std::any LLVMCodegen::visitEquality(PrystParser::EqualityContext *ctx) {
    PRYST_DEBUG("Visiting equality expression");
    auto left = std::any_cast<llvm::Value*>(visit(ctx->comparison(0)));

    for (size_t i = 1; i < ctx->comparison().size(); i++) {
        auto right = std::any_cast<llvm::Value*>(visit(ctx->comparison(i)));
        auto op = ctx->NOT_EQUAL() ? builder_->CreateICmpNE(left, right, "neqtmp")
                                 : builder_->CreateICmpEQ(left, right, "eqtmp");
        left = op;
    }
    return left;
}

std::any LLVMCodegen::visitComparison(PrystParser::ComparisonContext *ctx) {
    PRYST_DEBUG("Visiting comparison expression");
    auto left = std::any_cast<llvm::Value*>(visit(ctx->addition(0)));

    for (size_t i = 1; i < ctx->addition().size(); i++) {
        auto right = std::any_cast<llvm::Value*>(visit(ctx->addition(i)));
        llvm::Value* op;
        if (ctx->LESS()) op = builder_->CreateICmpSLT(left, right, "cmptmp");
        else if (ctx->LESS_EQUAL()) op = builder_->CreateICmpSLE(left, right, "cmptmp");
        else if (ctx->GREATER()) op = builder_->CreateICmpSGT(left, right, "cmptmp");
        else op = builder_->CreateICmpSGE(left, right, "cmptmp");
        left = op;
    }
    return left;
}

// Expression visitor methods
std::any LLVMCodegen::visitAddition(PrystParser::AdditionContext *ctx) {
    PRYST_DEBUG("Visiting addition expression");
    auto left = std::any_cast<llvm::Value*>(visit(ctx->multiplication(0)));

    for (size_t i = 1; i < ctx->multiplication().size(); i++) {
        auto right = std::any_cast<llvm::Value*>(visit(ctx->multiplication(i)));
        if (ctx->PLUS()) {
            left = builder_->CreateAdd(left, right, "addtmp");
        } else {
            left = builder_->CreateSub(left, right, "subtmp");
        }
    }
    return left;
}

std::any LLVMCodegen::visitMultiplication(PrystParser::MultiplicationContext *ctx) {
    PRYST_DEBUG("Visiting multiplication expression");
    auto left = std::any_cast<llvm::Value*>(visit(ctx->unary(0)));

    for (size_t i = 1; i < ctx->unary().size(); i++) {
        auto right = std::any_cast<llvm::Value*>(visit(ctx->unary(i)));
        if (ctx->STAR()) {
            left = builder_->CreateMul(left, right, "multmp");
        } else if (ctx->SLASH()) {
            left = builder_->CreateSDiv(left, right, "divtmp");
        } else {
            left = builder_->CreateSRem(left, right, "modtmp");
        }
    }
    return left;
}

std::any LLVMCodegen::visitUnary(PrystParser::UnaryContext *ctx) {
    PRYST_DEBUG("Visiting unary expression");
    if (ctx->BANG()) {
        auto operand = std::any_cast<llvm::Value*>(visit(ctx->unary()));
        return builder_->CreateNot(operand, "nottmp");
    } else if (ctx->MINUS()) {
        auto operand = std::any_cast<llvm::Value*>(visit(ctx->unary()));
        return builder_->CreateNeg(operand, "negtmp");
    } else if (ctx->INCREMENT()) {
        auto operand = std::any_cast<llvm::Value*>(visit(ctx->unary()));
        auto result = builder_->CreateAdd(operand, llvm::ConstantInt::get(*context_, llvm::APInt(32, 1)), "inctmp");
        builder_->CreateStore(result, operand);
        return result;
    } else if (ctx->DECREMENT()) {
        auto operand = std::any_cast<llvm::Value*>(visit(ctx->unary()));
        auto result = builder_->CreateSub(operand, llvm::ConstantInt::get(*context_, llvm::APInt(32, 1)), "dectmp");
        builder_->CreateStore(result, operand);
        return result;
    }
    return visit(ctx->postfix());
}

std::any LLVMCodegen::visitPostfix(PrystParser::PostfixContext *ctx) {
    PRYST_DEBUG("Visiting postfix expression");
    auto expr = std::any_cast<llvm::Value*>(visit(ctx->primary()));

    if (ctx->INCREMENT()) {
        auto oldValue = builder_->CreateLoad(expr->getType()->getPointerElementType(), expr);
        auto newValue = builder_->CreateAdd(oldValue, llvm::ConstantInt::get(*context_, llvm::APInt(32, 1)));
        builder_->CreateStore(newValue, expr);
        return oldValue;
    } else if (ctx->DECREMENT()) {
        auto oldValue = builder_->CreateLoad(expr->getType()->getPointerElementType(), expr);
        auto newValue = builder_->CreateSub(oldValue, llvm::ConstantInt::get(*context_, llvm::APInt(32, 1)));
        builder_->CreateStore(newValue, expr);
        return oldValue;
    }

    return expr;
}

std::any LLVMCodegen::visitCall(PrystParser::CallContext *ctx) {
    PRYST_DEBUG("Visiting call expression");
    auto callee = std::any_cast<llvm::Value*>(visit(ctx->primary()));

    std::vector<llvm::Value*> args;
    if (ctx->arguments()) {
        for (auto arg : ctx->arguments()->expression()) {
            args.push_back(std::any_cast<llvm::Value*>(visit(arg)));
        }
    }

    if (auto func = llvm::dyn_cast<llvm::Function>(callee)) {
        return builder_->CreateCall(func, args);
    } else {
        // Handle member function calls
        auto funcPtr = builder_->CreateBitCast(callee, llvm::FunctionType::get(
            llvm::Type::getVoidTy(*context_), false)->getPointerTo());
        return builder_->CreateCall(funcPtr, args);
    }
}

std::any LLVMCodegen::visitPrimary(PrystParser::PrimaryContext *ctx) {
    PRYST_DEBUG("Visiting primary expression");
    if (ctx->INTEGER()) {
        int value = std::stoi(ctx->INTEGER()->getText());
        return (llvm::Value*)llvm::ConstantInt::get(*context_, llvm::APInt(32, value));
    } else if (ctx->FLOAT()) {
        double value = std::stod(ctx->FLOAT()->getText());
        return (llvm::Value*)llvm::ConstantFP::get(*context_, llvm::APFloat(value));
    } else if (ctx->STRING()) {
        return visit(ctx->stringLiteral());
    } else if (ctx->TRUE()) {
        return (llvm::Value*)llvm::ConstantInt::get(*context_, llvm::APInt(1, 1));
    } else if (ctx->FALSE()) {
        return (llvm::Value*)llvm::ConstantInt::get(*context_, llvm::APInt(1, 0));
    } else if (ctx->IDENTIFIER()) {
        std::string name = ctx->IDENTIFIER()->getText();
        if (auto val = namedValues_[name]) {
            return builder_->CreateLoad(val->getType()->getPointerElementType(), val, name.c_str());
        }
        PRYST_ERROR("Unknown variable name: " + name);
        return nullptr;
    } else if (ctx->expression()) {
        return visit(ctx->expression());
    }
    return nullptr;
}<|MERGE_RESOLUTION|>--- conflicted
+++ resolved
@@ -1,50 +1,4 @@
 #include "llvm_codegen.hpp"
-<<<<<<< HEAD
-#include "utils/debug.hpp"
-#include "../generated/PrystLexer.h"
-#include "../generated/PrystParser.h"
-#include <llvm/IR/BasicBlock.h>
-#include <llvm/IR/Constants.h>
-#include <llvm/IR/DerivedTypes.h>
-#include <llvm/IR/Function.h>
-#include <llvm/IR/IRBuilder.h>
-#include <llvm/IR/LLVMContext.h>
-#include <llvm/IR/Module.h>
-#include <llvm/IR/Type.h>
-#include <llvm/IR/Verifier.h>
-#include <memory>
-#include <string>
-
-namespace pryst {
-
-void LLVMCodegen::initializeModule() {
-    context_ = std::make_unique<llvm::LLVMContext>();
-    module_ = std::make_unique<llvm::Module>("pryst_module", *context_);
-    builder_ = std::make_unique<llvm::IRBuilder<>>(*context_);
-    typeRegistry_ = std::make_unique<LLVMTypeRegistry>(*context_);
-    typeMetadata_ = std::make_unique<TypeMetadata>(*context_, *module_);
-    currentFunction_ = nullptr;
-}
-
-std::unique_ptr<llvm::Module> LLVMCodegen::generateModule(PrystParser::ProgramContext* ctx) {
-    // Initialize module components
-    context_ = std::make_unique<llvm::LLVMContext>();
-    module_ = std::make_unique<llvm::Module>("pryst_module", *context_);
-    builder_ = std::make_unique<llvm::IRBuilder<>>(*context_);
-    typeRegistry_ = std::make_unique<LLVMTypeRegistry>(*context_);
-    typeMetadata_ = std::make_unique<TypeMetadata>(*context_, *module_);
-    declarePrintFunctions();
-    visitProgram(ctx);
-
-    // Verify module
-    std::string errorInfo;
-    llvm::raw_string_ostream errorStream(errorInfo);
-    if (llvm::verifyModule(*module_, &errorStream)) {
-        PRYST_ERROR("Module verification failed: " + errorInfo);
-        return nullptr;
-    }
-    return std::move(module_);
-=======
 #include "../semantic/type_info.hpp"
 #include "../semantic/basic_type_info.hpp"
 #include "../semantic/type_kinds.hpp"
@@ -57,7 +11,6 @@
     , typeRegistry(std::make_unique<TypeRegistry>(ctx))
     , typeMetadata(std::make_unique<TypeMetadata>()) {
     initializeModule();
->>>>>>> 9f4323f1
 }
 
 void LLVMCodegen::setModule(std::unique_ptr<llvm::Module> mod) {
@@ -236,476 +189,12 @@
     return false;
 }
 
-<<<<<<< HEAD
-// String handling
-std::any LLVMCodegen::visitStringLiteral(PrystParser::StringLiteralContext *ctx) {
-    PRYST_DEBUG("Visiting string literal");
-    std::string result;
-    for (auto part : ctx->stringPart()) {
-        result += std::any_cast<std::string>(visit(part));
-    }
-    auto global = builder_->CreateGlobalString(result);
-    auto zero = llvm::ConstantInt::get(*context_, llvm::APInt(32, 0));
-    return builder_->CreateGEP(global->getValueType(), global, {zero, zero});
-}
-
-std::any LLVMCodegen::visitStringPart(PrystParser::StringPartContext *ctx) {
-    PRYST_DEBUG("Visiting string part");
-    if (ctx->STRING_CONTENT()) {
-        return ctx->STRING_CONTENT()->getText();
-    } else if (ctx->ESCAPE_SEQ()) {
-        std::string escSeq = ctx->ESCAPE_SEQ()->getText();
-        if (escSeq == "\\n") return std::string("\n");
-        if (escSeq == "\\t") return std::string("\t");
-        if (escSeq == "\\r") return std::string("\r");
-        if (escSeq == "\\\"") return std::string("\"");
-        if (escSeq == "\\\\") return std::string("\\");
-        return escSeq.substr(1);
-    } else if (ctx->expression()) {
-        auto value = std::any_cast<llvm::Value*>(visit(ctx->expression()));
-        return typeRegistry_->convertToString(value, builder_.get());
-    }
-    return std::string();
-}
-
-// Class member declarations
-std::any LLVMCodegen::visitClassVariableDecl(PrystParser::ClassVariableDeclContext *ctx) {
-    PRYST_DEBUG("Visiting class variable declaration");
-    auto type = typeRegistry_->getType(ctx->type());
-    auto name = ctx->IDENTIFIER()->getText();
-    auto value = ctx->expression() ? std::any_cast<llvm::Value*>(visit(ctx->expression())) : nullptr;
-
-    // Create class member variable
-    auto alloca = createEntryBlockAlloca(currentFunction_, name, type);
-    if (value) {
-        builder_->CreateStore(value, alloca);
-    }
-    namedValues_[name] = alloca;
-    return std::any();
-}
-
-// Type conversions
-std::any LLVMCodegen::visitTypeCastExpr(PrystParser::TypeCastExprContext *ctx) {
-    PRYST_DEBUG("Visiting type cast expression");
-    auto value = std::any_cast<llvm::Value*>(visit(ctx->expression()));
-    auto targetType = typeRegistry_->getType(ctx->type());
-    return typeRegistry_->convertType(value, targetType, builder_.get());
-}
-
-std::any LLVMCodegen::visitTypeConversionExpr(PrystParser::TypeConversionExprContext *ctx) {
-    PRYST_DEBUG("Visiting type conversion expression");
-    auto value = std::any_cast<llvm::Value*>(visit(ctx->expression()));
-    auto targetType = typeRegistry_->getType(ctx->type());
-    return typeRegistry_->convertType(value, targetType, builder_.get());
-}
-
-std::any LLVMCodegen::visitClassConversionExpr(PrystParser::ClassConversionExprContext *ctx) {
-    PRYST_DEBUG("Visiting class conversion expression");
-    auto value = std::any_cast<llvm::Value*>(visit(ctx->expression()));
-    auto targetClassName = ctx->IDENTIFIER()->getText();
-    auto targetType = typeRegistry_->getClassType(targetClassName);
-    return typeRegistry_->convertClassType(value, targetType, builder_.get());
-}
-
-llvm::AllocaInst* LLVMCodegen::createEntryBlockAlloca(llvm::Function* function,
-    const std::string& varName, llvm::Type* type) {
-    llvm::IRBuilder<> tmpBuilder(&function->getEntryBlock(),
-        function->getEntryBlock().begin());
-    return tmpBuilder.CreateAlloca(type, nullptr, varName);
-=======
 bool LLVMCodegen::isNumericType(llvm::Type* type) {
     return type && (type->isIntegerTy(32) || type->isFloatTy());
->>>>>>> 9f4323f1
 }
 
 bool LLVMCodegen::isStringType(llvm::Type* type) {
     return type && type->isPointerTy();
 }
 
-llvm::Value* LLVMCodegen::generateGetType(llvm::Value* value) {
-    if (!value) return nullptr;
-    auto typeInfo = typeMetadata_->getTypeInfo(value);
-    if (!typeInfo) return nullptr;
-    auto global = builder_->CreateGlobalString(typeInfo->getName());
-    auto zero = llvm::ConstantInt::get(*context_, llvm::APInt(32, 0));
-    return builder_->CreateGEP(global->getValueType(), global, {zero, zero});
-}
-
-llvm::Value* LLVMCodegen::generateIsInstance(llvm::Value* value, const std::string& typeName) {
-    if (!value) return nullptr;
-    auto typeInfo = typeMetadata_->getTypeInfo(value);
-    if (!typeInfo) return nullptr;
-    bool isInstance = (typeInfo->getName() == typeName);
-    if (!isInstance && typeInfo->isClass()) {
-        auto classType = std::dynamic_pointer_cast<ClassTypeInfo>(typeInfo);
-        while (classType->getParent()) {
-            classType = std::dynamic_pointer_cast<ClassTypeInfo>(classType->getParent());
-            if (classType->getName() == typeName) {
-                isInstance = true;
-                break;
-            }
-        }
-    }
-    return llvm::ConstantInt::get(llvm::Type::getInt1Ty(*context_), isInstance);
-}
-
-TypeInfoPtr LLVMCodegen::getTypeInfo(llvm::Value* value) const {
-    return typeMetadata_->getTypeInfo(value);
-}
-
-void LLVMCodegen::attachTypeInfo(llvm::Value* value, TypeInfoPtr typeInfo) {
-    typeMetadata_->addTypeInfo(value, typeInfo);
-}
-
-std::any LLVMCodegen::visitFunctionDecl(PrystParser::FunctionDeclContext *ctx) {
-    PRYST_DEBUG("Visiting function declaration");
-    return visit(ctx->namedFunction());
-}
-
-std::any LLVMCodegen::visitNamedFunction(PrystParser::NamedFunctionContext *ctx) {
-    PRYST_DEBUG("Visiting named function");
-    auto name = ctx->IDENTIFIER()->getText();
-    auto returnType = ctx->type() ? typeRegistry_->getType(ctx->type()) : llvm::Type::getVoidTy(*context_);
-
-    // Process parameters
-    std::vector<llvm::Type*> paramTypes;
-    std::vector<std::string> paramNames;
-    if (ctx->paramList()) {
-        for (auto param : ctx->paramList()->param()) {
-            paramTypes.push_back(typeRegistry_->getType(param->type()));
-            paramNames.push_back(param->IDENTIFIER()->getText());
-        }
-    }
-
-    // Create function type and declaration
-    auto functionType = llvm::FunctionType::get(returnType, paramTypes, false);
-    auto function = llvm::Function::Create(
-        functionType, llvm::Function::ExternalLinkage,
-        name, module_.get()
-    );
-
-    // Set parameter names
-    unsigned idx = 0;
-    for (auto &arg : function->args()) {
-        arg.setName(paramNames[idx++]);
-    }
-
-    // Create basic block and generate body
-    auto bb = llvm::BasicBlock::Create(*context_, "entry", function);
-    builder_->SetInsertPoint(bb);
-
-    // Save current function and create new scope
-    auto savedFunction = currentFunction_;
-    currentFunction_ = function;
-
-    // Process function body
-    if (ctx->functionBody()) {
-        visit(ctx->functionBody());
-    }
-
-    // Restore previous function
-    currentFunction_ = savedFunction;
-
-    // Verify function
-    llvm::verifyFunction(*function);
-    return std::any();
-}
-
-std::any LLVMCodegen::visitClassDeclaration(PrystParser::ClassDeclarationContext *ctx) {
-    PRYST_DEBUG("Visiting class declaration");
-    auto className = ctx->IDENTIFIER()->getText();
-    auto classType = typeRegistry_->createClassType(className);
-
-    // Handle inheritance
-    if (ctx->type()) {
-        auto parentType = typeRegistry_->getType(ctx->type());
-        typeRegistry_->setParentType(classType, parentType);
-    }
-
-    // Process class body
-    if (ctx->classBody()) {
-        visit(ctx->classBody());
-    }
-
-    return std::any();
-}
-
-std::any LLVMCodegen::visitLambdaFunction(PrystParser::LambdaFunctionContext *ctx) {
-    PRYST_DEBUG("Visiting lambda function");
-    auto returnType = ctx->type() ? typeRegistry_->getType(ctx->type()) : llvm::Type::getVoidTy(*context_);
-
-    // Process parameters
-    std::vector<llvm::Type*> paramTypes;
-    std::vector<std::string> paramNames;
-    if (ctx->paramList()) {
-        for (auto param : ctx->paramList()->param()) {
-            paramTypes.push_back(typeRegistry_->getType(param->type()));
-            paramNames.push_back(param->IDENTIFIER()->getText());
-        }
-    }
-
-    // Create unique name for lambda
-    static int lambdaCounter = 0;
-    std::string name = "lambda_" + std::to_string(lambdaCounter++);
-
-    // Create function type and declaration
-    auto functionType = llvm::FunctionType::get(returnType, paramTypes, false);
-    auto function = llvm::Function::Create(
-        functionType, llvm::Function::ExternalLinkage,
-        name, module_.get()
-    );
-
-    // Set parameter names
-    unsigned idx = 0;
-    for (auto &arg : function->args()) {
-        arg.setName(paramNames[idx++]);
-    }
-
-    // Create basic block and generate body
-    auto bb = llvm::BasicBlock::Create(*context_, "entry", function);
-    builder_->SetInsertPoint(bb);
-
-    // Save current function and create new scope
-    auto savedFunction = currentFunction_;
-    currentFunction_ = function;
-
-    // Process function body
-    if (ctx->functionBody()) {
-        visit(ctx->functionBody());
-    }
-
-    // Restore previous function
-    currentFunction_ = savedFunction;
-
-    // Verify function
-    llvm::verifyFunction(*function);
-    return function;
-}
-
-std::any LLVMCodegen::visitFunctionBody(PrystParser::FunctionBodyContext *ctx) {
-    PRYST_DEBUG("Visiting function body");
-    return visitChildren(ctx);
-}
-
-std::any LLVMCodegen::visitParamList(PrystParser::ParamListContext *ctx) {
-    PRYST_DEBUG("Visiting parameter list");
-    return visitChildren(ctx);
-}
-
-std::any LLVMCodegen::visitParam(PrystParser::ParamContext *ctx) {
-    PRYST_DEBUG("Visiting parameter");
-    return visitChildren(ctx);
-}
-
-std::any LLVMCodegen::visitParamTypeList(PrystParser::ParamTypeListContext *ctx) {
-    PRYST_DEBUG("Visiting parameter type list");
-    return visitChildren(ctx);
-}
-
-std::any LLVMCodegen::visitTryCatchStatement(PrystParser::TryCatchStatementContext *ctx) {
-    PRYST_DEBUG("Visiting try-catch statement");
-
-    // Create basic blocks for try, catch, and continue
-    auto tryBlock = llvm::BasicBlock::Create(*context_, "try", currentFunction_);
-    auto catchBlock = llvm::BasicBlock::Create(*context_, "catch", currentFunction_);
-    auto continueBlock = llvm::BasicBlock::Create(*context_, "continue", currentFunction_);
-
-    // Set up exception handling
-    auto personality = module_->getOrInsertFunction("__gxx_personality_v0",
-        llvm::FunctionType::get(llvm::Type::getInt32Ty(*context_), true));
-    currentFunction_->setPersonalityFn(personality.getCallee());
-
-    // Generate try block code
-    builder_->CreateBr(tryBlock);
-    builder_->SetInsertPoint(tryBlock);
-    visit(ctx->statement(0));
-    builder_->CreateBr(continueBlock);
-
-    // Generate catch block code
-    builder_->SetInsertPoint(catchBlock);
-    if (ctx->type()) {
-        auto catchType = typeRegistry_->getType(ctx->type());
-        auto catchVar = ctx->IDENTIFIER()->getText();
-        auto alloca = createEntryBlockAlloca(currentFunction_, catchVar, catchType);
-        namedValues_[catchVar] = alloca;
-        visit(ctx->statement(1));
-    }
-    builder_->CreateBr(continueBlock);
-
-    // Continue block
-    builder_->SetInsertPoint(continueBlock);
-    return std::any();
-}
-
-std::any LLVMCodegen::visitLogicOr(PrystParser::LogicOrContext *ctx) {
-    PRYST_DEBUG("Visiting logic OR expression");
-    auto left = std::any_cast<llvm::Value*>(visit(ctx->logicAnd(0)));
-
-    for (size_t i = 1; i < ctx->logicAnd().size(); i++) {
-        auto right = std::any_cast<llvm::Value*>(visit(ctx->logicAnd(i)));
-        left = builder_->CreateOr(left, right, "ortmp");
-    }
-    return left;
-}
-
-std::any LLVMCodegen::visitLogicAnd(PrystParser::LogicAndContext *ctx) {
-    PRYST_DEBUG("Visiting logic AND expression");
-    auto left = std::any_cast<llvm::Value*>(visit(ctx->equality(0)));
-
-    for (size_t i = 1; i < ctx->equality().size(); i++) {
-        auto right = std::any_cast<llvm::Value*>(visit(ctx->equality(i)));
-        left = builder_->CreateAnd(left, right, "andtmp");
-    }
-    return left;
-}
-
-std::any LLVMCodegen::visitEquality(PrystParser::EqualityContext *ctx) {
-    PRYST_DEBUG("Visiting equality expression");
-    auto left = std::any_cast<llvm::Value*>(visit(ctx->comparison(0)));
-
-    for (size_t i = 1; i < ctx->comparison().size(); i++) {
-        auto right = std::any_cast<llvm::Value*>(visit(ctx->comparison(i)));
-        auto op = ctx->NOT_EQUAL() ? builder_->CreateICmpNE(left, right, "neqtmp")
-                                 : builder_->CreateICmpEQ(left, right, "eqtmp");
-        left = op;
-    }
-    return left;
-}
-
-std::any LLVMCodegen::visitComparison(PrystParser::ComparisonContext *ctx) {
-    PRYST_DEBUG("Visiting comparison expression");
-    auto left = std::any_cast<llvm::Value*>(visit(ctx->addition(0)));
-
-    for (size_t i = 1; i < ctx->addition().size(); i++) {
-        auto right = std::any_cast<llvm::Value*>(visit(ctx->addition(i)));
-        llvm::Value* op;
-        if (ctx->LESS()) op = builder_->CreateICmpSLT(left, right, "cmptmp");
-        else if (ctx->LESS_EQUAL()) op = builder_->CreateICmpSLE(left, right, "cmptmp");
-        else if (ctx->GREATER()) op = builder_->CreateICmpSGT(left, right, "cmptmp");
-        else op = builder_->CreateICmpSGE(left, right, "cmptmp");
-        left = op;
-    }
-    return left;
-}
-
-// Expression visitor methods
-std::any LLVMCodegen::visitAddition(PrystParser::AdditionContext *ctx) {
-    PRYST_DEBUG("Visiting addition expression");
-    auto left = std::any_cast<llvm::Value*>(visit(ctx->multiplication(0)));
-
-    for (size_t i = 1; i < ctx->multiplication().size(); i++) {
-        auto right = std::any_cast<llvm::Value*>(visit(ctx->multiplication(i)));
-        if (ctx->PLUS()) {
-            left = builder_->CreateAdd(left, right, "addtmp");
-        } else {
-            left = builder_->CreateSub(left, right, "subtmp");
-        }
-    }
-    return left;
-}
-
-std::any LLVMCodegen::visitMultiplication(PrystParser::MultiplicationContext *ctx) {
-    PRYST_DEBUG("Visiting multiplication expression");
-    auto left = std::any_cast<llvm::Value*>(visit(ctx->unary(0)));
-
-    for (size_t i = 1; i < ctx->unary().size(); i++) {
-        auto right = std::any_cast<llvm::Value*>(visit(ctx->unary(i)));
-        if (ctx->STAR()) {
-            left = builder_->CreateMul(left, right, "multmp");
-        } else if (ctx->SLASH()) {
-            left = builder_->CreateSDiv(left, right, "divtmp");
-        } else {
-            left = builder_->CreateSRem(left, right, "modtmp");
-        }
-    }
-    return left;
-}
-
-std::any LLVMCodegen::visitUnary(PrystParser::UnaryContext *ctx) {
-    PRYST_DEBUG("Visiting unary expression");
-    if (ctx->BANG()) {
-        auto operand = std::any_cast<llvm::Value*>(visit(ctx->unary()));
-        return builder_->CreateNot(operand, "nottmp");
-    } else if (ctx->MINUS()) {
-        auto operand = std::any_cast<llvm::Value*>(visit(ctx->unary()));
-        return builder_->CreateNeg(operand, "negtmp");
-    } else if (ctx->INCREMENT()) {
-        auto operand = std::any_cast<llvm::Value*>(visit(ctx->unary()));
-        auto result = builder_->CreateAdd(operand, llvm::ConstantInt::get(*context_, llvm::APInt(32, 1)), "inctmp");
-        builder_->CreateStore(result, operand);
-        return result;
-    } else if (ctx->DECREMENT()) {
-        auto operand = std::any_cast<llvm::Value*>(visit(ctx->unary()));
-        auto result = builder_->CreateSub(operand, llvm::ConstantInt::get(*context_, llvm::APInt(32, 1)), "dectmp");
-        builder_->CreateStore(result, operand);
-        return result;
-    }
-    return visit(ctx->postfix());
-}
-
-std::any LLVMCodegen::visitPostfix(PrystParser::PostfixContext *ctx) {
-    PRYST_DEBUG("Visiting postfix expression");
-    auto expr = std::any_cast<llvm::Value*>(visit(ctx->primary()));
-
-    if (ctx->INCREMENT()) {
-        auto oldValue = builder_->CreateLoad(expr->getType()->getPointerElementType(), expr);
-        auto newValue = builder_->CreateAdd(oldValue, llvm::ConstantInt::get(*context_, llvm::APInt(32, 1)));
-        builder_->CreateStore(newValue, expr);
-        return oldValue;
-    } else if (ctx->DECREMENT()) {
-        auto oldValue = builder_->CreateLoad(expr->getType()->getPointerElementType(), expr);
-        auto newValue = builder_->CreateSub(oldValue, llvm::ConstantInt::get(*context_, llvm::APInt(32, 1)));
-        builder_->CreateStore(newValue, expr);
-        return oldValue;
-    }
-
-    return expr;
-}
-
-std::any LLVMCodegen::visitCall(PrystParser::CallContext *ctx) {
-    PRYST_DEBUG("Visiting call expression");
-    auto callee = std::any_cast<llvm::Value*>(visit(ctx->primary()));
-
-    std::vector<llvm::Value*> args;
-    if (ctx->arguments()) {
-        for (auto arg : ctx->arguments()->expression()) {
-            args.push_back(std::any_cast<llvm::Value*>(visit(arg)));
-        }
-    }
-
-    if (auto func = llvm::dyn_cast<llvm::Function>(callee)) {
-        return builder_->CreateCall(func, args);
-    } else {
-        // Handle member function calls
-        auto funcPtr = builder_->CreateBitCast(callee, llvm::FunctionType::get(
-            llvm::Type::getVoidTy(*context_), false)->getPointerTo());
-        return builder_->CreateCall(funcPtr, args);
-    }
-}
-
-std::any LLVMCodegen::visitPrimary(PrystParser::PrimaryContext *ctx) {
-    PRYST_DEBUG("Visiting primary expression");
-    if (ctx->INTEGER()) {
-        int value = std::stoi(ctx->INTEGER()->getText());
-        return (llvm::Value*)llvm::ConstantInt::get(*context_, llvm::APInt(32, value));
-    } else if (ctx->FLOAT()) {
-        double value = std::stod(ctx->FLOAT()->getText());
-        return (llvm::Value*)llvm::ConstantFP::get(*context_, llvm::APFloat(value));
-    } else if (ctx->STRING()) {
-        return visit(ctx->stringLiteral());
-    } else if (ctx->TRUE()) {
-        return (llvm::Value*)llvm::ConstantInt::get(*context_, llvm::APInt(1, 1));
-    } else if (ctx->FALSE()) {
-        return (llvm::Value*)llvm::ConstantInt::get(*context_, llvm::APInt(1, 0));
-    } else if (ctx->IDENTIFIER()) {
-        std::string name = ctx->IDENTIFIER()->getText();
-        if (auto val = namedValues_[name]) {
-            return builder_->CreateLoad(val->getType()->getPointerElementType(), val, name.c_str());
-        }
-        PRYST_ERROR("Unknown variable name: " + name);
-        return nullptr;
-    } else if (ctx->expression()) {
-        return visit(ctx->expression());
-    }
-    return nullptr;
-}+} // namespace pryst