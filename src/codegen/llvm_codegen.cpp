#include "llvm_codegen.hpp"
#include "utils/debug.hpp"
#include "../generated/PrystLexer.h"
#include "../generated/PrystParser.h"
#include <llvm/IR/BasicBlock.h>
#include <llvm/IR/Constants.h>
#include <llvm/IR/DerivedTypes.h>
#include <llvm/IR/Function.h>
#include <llvm/IR/IRBuilder.h>
#include <llvm/IR/LLVMContext.h>
#include <llvm/IR/Module.h>
#include <llvm/IR/Type.h>
#include <llvm/IR/Verifier.h>
#include <memory>
#include <string>

namespace pryst {

<<<<<<< HEAD
void LLVMCodegen::initializeModule() {
    context_ = std::make_unique<llvm::LLVMContext>();
    module_ = std::make_unique<llvm::Module>("pryst_module", *context_);
    builder_ = std::make_unique<llvm::IRBuilder<>>(*context_);
    typeRegistry_ = std::make_unique<LLVMTypeRegistry>(*context_);
    typeMetadata_ = std::make_unique<TypeMetadata>(*context_, *module_);
    currentFunction_ = nullptr;
}

std::unique_ptr<llvm::Module> LLVMCodegen::generateModule(PrystParser::ProgramContext* ctx) {
    // Initialize module components
    context_ = std::make_unique<llvm::LLVMContext>();
    module_ = std::make_unique<llvm::Module>("pryst_module", *context_);
    builder_ = std::make_unique<llvm::IRBuilder<>>(*context_);
    typeRegistry_ = std::make_unique<LLVMTypeRegistry>(*context_);
    typeMetadata_ = std::make_unique<TypeMetadata>(*context_, *module_);
=======
// Constructor is defined in header

std::unique_ptr<llvm::Module> LLVMCodegen::generateModule(PrystParser::ProgramContext* ctx) {
    // Reset module for new generation
    module = std::make_unique<llvm::Module>("pryst_module", *context);
    builder = std::make_unique<llvm::IRBuilder<>>(*context);
    typeRegistry = std::make_unique<LLVMTypeRegistry>(*context, *builder, *module);
    stringInterp = std::make_unique<codegen::StringInterpolation>(builder.get(), module.get(), typeRegistry.get());
>>>>>>> bee2d41a
    declarePrintFunctions();
    visitProgram(ctx);

    // Verify module
    std::string errorInfo;
    llvm::raw_string_ostream errorStream(errorInfo);
    if (llvm::verifyModule(*module_, &errorStream)) {
        PRYST_ERROR("Module verification failed: " + errorInfo);
        return nullptr;
    }
    return std::move(module_);
}

std::any LLVMCodegen::visitProgram(PrystParser::ProgramContext *ctx) {
    PRYST_DEBUG("Visiting program");
    for (auto decl : ctx->declaration()) {
        visitDeclaration(decl);
    }
    return std::any();
}

std::any LLVMCodegen::visitDeclaration(PrystParser::DeclarationContext *ctx) {
    PRYST_DEBUG("Visiting declaration");
    return visitChildren(ctx);
}

std::any LLVMCodegen::visitGlobalUsingDecl(PrystParser::GlobalUsingDeclContext *ctx) {
    PRYST_DEBUG("Visiting global using declaration");
    return std::any();
}

std::any LLVMCodegen::visitBlockScopedNamespaceDecl(PrystParser::BlockScopedNamespaceDeclContext *ctx) {
    PRYST_DEBUG("Visiting block scoped namespace declaration");
    return std::any();
}

std::any LLVMCodegen::visitBlockScopedModuleDecl(PrystParser::BlockScopedModuleDeclContext *ctx) {
    PRYST_DEBUG("Visiting block scoped module declaration");
    return std::any();
}

std::any LLVMCodegen::visitNamespaceDecl(PrystParser::NamespaceDeclContext *ctx) {
    PRYST_DEBUG("Visiting namespace declaration");
    return std::any();
}

std::any LLVMCodegen::visitModuleDecl(PrystParser::ModuleDeclContext *ctx) {
    PRYST_DEBUG("Visiting module declaration");
    return std::any();
}

std::any LLVMCodegen::visitImportDecl(PrystParser::ImportDeclContext *ctx) {
    PRYST_DEBUG("Visiting import declaration");
    return std::any();
}

std::any LLVMCodegen::visitImportPath(PrystParser::ImportPathContext *ctx) {
    PRYST_DEBUG("Visiting import path");
    return std::any();
}

// String handling
std::any LLVMCodegen::visitSimpleString(PrystParser::SimpleStringContext *ctx) {
    PRYST_DEBUG("Visiting simple string");
    auto str = ctx->STRING()->getText();
    // Remove quotes from string literal
    str = str.substr(1, str.length() - 2);
    // Create a global string and get its pointer using GEP
    auto global = builder_->CreateGlobalString(str);
    auto zero = llvm::ConstantInt::get(*context_, llvm::APInt(32, 0));
    return builder_->CreateGEP(global->getValueType(), global, {zero, zero});
}

// Class member declarations
std::any LLVMCodegen::visitClassTypedVariableDecl(PrystParser::ClassTypedVariableDeclContext *ctx) {
    PRYST_DEBUG("Visiting class typed variable declaration");
    auto type = typeRegistry_->getType(ctx->type());
    auto name = ctx->IDENTIFIER()->getText();
    auto value = ctx->expression() ? std::any_cast<llvm::Value*>(visit(ctx->expression())) : nullptr;

    // Create class member variable
    auto alloca = createEntryBlockAlloca(currentFunction_, name, type);
    if (value) {
        builder_->CreateStore(value, alloca);
    }
    namedValues_[name] = alloca;
    return std::any();
}

std::any LLVMCodegen::visitClassConstTypedDecl(PrystParser::ClassConstTypedDeclContext *ctx) {
    PRYST_DEBUG("Visiting class const typed declaration");
    auto type = typeRegistry_->getType(ctx->type());
    auto name = ctx->IDENTIFIER()->getText();
    auto value = std::any_cast<llvm::Value*>(visit(ctx->expression()));

    // Create constant class member
    auto global = new llvm::GlobalVariable(
        *module_, type, true, llvm::GlobalValue::InternalLinkage,
        llvm::Constant::getNullValue(type), name
    );
    builder_->CreateStore(value, global);
    namedValues_[name] = global;
    return std::any();
}

std::any LLVMCodegen::visitClassInferredVariableDecl(PrystParser::ClassInferredVariableDeclContext *ctx) {
    PRYST_DEBUG("Visiting class inferred variable declaration");
    auto value = std::any_cast<llvm::Value*>(visit(ctx->expression()));
    auto type = value->getType();
    auto name = ctx->IDENTIFIER()->getText();

    // Create class member with inferred type
    auto alloca = createEntryBlockAlloca(currentFunction_, name, type);
    builder_->CreateStore(value, alloca);
    namedValues_[name] = alloca;
    return std::any();
}

std::any LLVMCodegen::visitClassConstInferredDecl(PrystParser::ClassConstInferredDeclContext *ctx) {
    PRYST_DEBUG("Visiting class const inferred declaration");
    auto value = std::any_cast<llvm::Value*>(visit(ctx->expression()));
    auto type = value->getType();
    auto name = ctx->IDENTIFIER()->getText();

    // Create constant class member with inferred type
    auto global = new llvm::GlobalVariable(
        *module_, type, true, llvm::GlobalValue::InternalLinkage,
        llvm::Constant::getNullValue(type), name
    );
    builder_->CreateStore(value, global);
    namedValues_[name] = global;
    return std::any();
}

// Type conversions
std::any LLVMCodegen::visitTypeCastExpr(PrystParser::TypeCastExprContext *ctx) {
    PRYST_DEBUG("Visiting type cast expression");
    auto value = std::any_cast<llvm::Value*>(visit(ctx->expression()));
    auto targetType = typeRegistry_->getType(ctx->type());
    return typeRegistry_->convertType(value, targetType, builder_.get());
}

std::any LLVMCodegen::visitTypeConversionExpr(PrystParser::TypeConversionExprContext *ctx) {
    PRYST_DEBUG("Visiting type conversion expression");
    auto value = std::any_cast<llvm::Value*>(visit(ctx->expression()));
    auto targetType = typeRegistry_->getType(ctx->type());
    return typeRegistry_->convertType(value, targetType, builder_.get());
}

std::any LLVMCodegen::visitClassConversionExpr(PrystParser::ClassConversionExprContext *ctx) {
    PRYST_DEBUG("Visiting class conversion expression");
    auto value = std::any_cast<llvm::Value*>(visit(ctx->expression()));
    auto targetClassName = ctx->IDENTIFIER()->getText();
    auto targetType = typeRegistry_->getClassType(targetClassName);
    return typeRegistry_->convertClassType(value, targetType, builder_.get());
}

llvm::AllocaInst* LLVMCodegen::createEntryBlockAlloca(llvm::Function* function,
    const std::string& varName, llvm::Type* type) {
    llvm::IRBuilder<> tmpBuilder(&function->getEntryBlock(),
        function->getEntryBlock().begin());
    return tmpBuilder.CreateAlloca(type, nullptr, varName);
}

void LLVMCodegen::declarePrintFunctions() {
    // Print function declarations will be implemented in subsequent updates
}

<<<<<<< HEAD
llvm::Value* LLVMCodegen::generateGetType(llvm::Value* value) {
    if (!value) return nullptr;
    auto typeInfo = typeMetadata_->getTypeInfo(value);
    if (!typeInfo) return nullptr;
    auto global = builder_->CreateGlobalString(typeInfo->getName());
    auto zero = llvm::ConstantInt::get(*context_, llvm::APInt(32, 0));
    return builder_->CreateGEP(global->getValueType(), global, {zero, zero});
}

llvm::Value* LLVMCodegen::generateIsInstance(llvm::Value* value, const std::string& typeName) {
    if (!value) return nullptr;
    auto typeInfo = typeMetadata_->getTypeInfo(value);
    if (!typeInfo) return nullptr;
    bool isInstance = (typeInfo->getName() == typeName);
    if (!isInstance && typeInfo->isClass()) {
        auto classType = std::dynamic_pointer_cast<ClassTypeInfo>(typeInfo);
        while (classType->getParent()) {
            classType = std::dynamic_pointer_cast<ClassTypeInfo>(classType->getParent());
            if (classType->getName() == typeName) {
                isInstance = true;
                break;
            }
        }
    }
    return llvm::ConstantInt::get(llvm::Type::getInt1Ty(*context_), isInstance);
}

TypeInfoPtr LLVMCodegen::getTypeInfo(llvm::Value* value) const {
    return typeMetadata_->getTypeInfo(value);
}

void LLVMCodegen::attachTypeInfo(llvm::Value* value, TypeInfoPtr typeInfo) {
    typeMetadata_->addTypeInfo(value, typeInfo);
=======
llvm::Function* LLVMCodegen::declareMalloc() {
    if (auto* existingFunc = functions["malloc"]) return existingFunc;

    std::vector<llvm::Type*> mallocArgs = {
        llvm::Type::getInt64Ty(*context)
    };
    auto* mallocType = llvm::FunctionType::get(
        typeRegistry->createOpaquePointer(),  // Return type (void*)
        mallocArgs,
        false
    );

    auto* mallocFunc = llvm::Function::Create(
        mallocType,
        llvm::Function::ExternalLinkage,
        "malloc",
        module.get()
    );

    functions["malloc"] = mallocFunc;
    return mallocFunc;
}

std::any LLVMCodegen::visitStringLiteralRule(PrystParser::StringLiteralRuleContext *ctx) {
    PRYST_DEBUG("Visiting string literal");

    std::vector<llvm::Value*> values;
    std::string formatStr;

    // Process string parts (skip STRING_START and STRING_END tokens)
    for (size_t i = 1; i < ctx->children.size() - 1; i++) {
        auto child = ctx->children[i];

        // Check the type of the child using dynamic_cast
        if (auto content = dynamic_cast<antlr4::tree::TerminalNode*>(child)) {
            auto tokenType = content->getSymbol()->getType();
            if (tokenType == PrystParser::STRING_CONTENT) {
                formatStr += content->getText();
            } else if (tokenType == PrystParser::ESCAPE_SEQ) {
                formatStr += stringInterp->processEscapeSequence(content->getText());
            }
        } else if (auto interpCtx = dynamic_cast<PrystParser::ExpressionContext*>(child)) {
            // Handle interpolation expression
            auto exprValue = std::any_cast<llvm::Value*>(visit(interpCtx));
            values.push_back(exprValue);
            formatStr += "{}"; // Placeholder for interpolation
        }
    }

    // Generate final interpolated string
    return stringInterp->generateInterpolation(formatStr, values);
}

// Variable declaration visitors
std::any LLVMCodegen::visitInferredVariableDecl(PrystParser::InferredVariableDeclContext *ctx) {
    PRYST_DEBUG("Visiting inferred variable declaration");

    // Get variable name
    std::string varName = ctx->IDENTIFIER()->getText();

    // Visit the initializer expression
    auto initValue = std::any_cast<llvm::Value*>(visit(ctx->expression()));

    // Infer type from the initializer
    llvm::Type* varType = initValue->getType();

    // Create allocation for the variable
    llvm::AllocaInst* alloca = createEntryBlockAlloca(currentFunction, varName, varType);

    // Store the initial value
    builder->CreateStore(initValue, alloca);

    // Add to symbol table
    namedValues[varName] = alloca;

    return alloca;
}

std::any LLVMCodegen::visitTypedVariableDecl(PrystParser::TypedVariableDeclContext *ctx) {
    PRYST_DEBUG("Visiting typed variable declaration");

    // Get variable name and type
    std::string varName = ctx->IDENTIFIER()->getText();
    llvm::Type* varType = std::any_cast<llvm::Type*>(visit(ctx->type()));

    // Create allocation
    llvm::AllocaInst* alloca = createEntryBlockAlloca(currentFunction, varName, varType);

    // If there's an initializer, handle it
    if (ctx->expression()) {
        auto initValue = std::any_cast<llvm::Value*>(visit(ctx->expression()));
        // Convert the initializer to the declared type if needed
        if (initValue->getType() != varType) {
            initValue = typeRegistry->convertValue(initValue, varType);
        }
        builder->CreateStore(initValue, alloca);
    }

    // Add to symbol table
    namedValues[varName] = alloca;

    return alloca;
}

std::any LLVMCodegen::visitUninitializedVariableDecl(PrystParser::UninitializedVariableDeclContext *ctx) {
    PRYST_DEBUG("Visiting uninitialized variable declaration");

    // Get variable name and type
    std::string varName = ctx->IDENTIFIER()->getText();
    llvm::Type* varType = std::any_cast<llvm::Type*>(visit(ctx->type()));

    // Create allocation
    llvm::AllocaInst* alloca = createEntryBlockAlloca(currentFunction, varName, varType);

    // Store a default value based on type
    auto defaultValue = typeRegistry->getDefaultValue(varType);
    builder->CreateStore(defaultValue, alloca);

    // Add to symbol table
    namedValues[varName] = alloca;

    return alloca;
>>>>>>> bee2d41a
}

} // namespace pryst<|MERGE_RESOLUTION|>--- conflicted
+++ resolved
@@ -16,7 +16,6 @@
 
 namespace pryst {
 
-<<<<<<< HEAD
 void LLVMCodegen::initializeModule() {
     context_ = std::make_unique<llvm::LLVMContext>();
     module_ = std::make_unique<llvm::Module>("pryst_module", *context_);
@@ -33,16 +32,6 @@
     builder_ = std::make_unique<llvm::IRBuilder<>>(*context_);
     typeRegistry_ = std::make_unique<LLVMTypeRegistry>(*context_);
     typeMetadata_ = std::make_unique<TypeMetadata>(*context_, *module_);
-=======
-// Constructor is defined in header
-
-std::unique_ptr<llvm::Module> LLVMCodegen::generateModule(PrystParser::ProgramContext* ctx) {
-    // Reset module for new generation
-    module = std::make_unique<llvm::Module>("pryst_module", *context);
-    builder = std::make_unique<llvm::IRBuilder<>>(*context);
-    typeRegistry = std::make_unique<LLVMTypeRegistry>(*context, *builder, *module);
-    stringInterp = std::make_unique<codegen::StringInterpolation>(builder.get(), module.get(), typeRegistry.get());
->>>>>>> bee2d41a
     declarePrintFunctions();
     visitProgram(ctx);
 
@@ -211,7 +200,6 @@
     // Print function declarations will be implemented in subsequent updates
 }
 
-<<<<<<< HEAD
 llvm::Value* LLVMCodegen::generateGetType(llvm::Value* value) {
     if (!value) return nullptr;
     auto typeInfo = typeMetadata_->getTypeInfo(value);
@@ -245,130 +233,6 @@
 
 void LLVMCodegen::attachTypeInfo(llvm::Value* value, TypeInfoPtr typeInfo) {
     typeMetadata_->addTypeInfo(value, typeInfo);
-=======
-llvm::Function* LLVMCodegen::declareMalloc() {
-    if (auto* existingFunc = functions["malloc"]) return existingFunc;
-
-    std::vector<llvm::Type*> mallocArgs = {
-        llvm::Type::getInt64Ty(*context)
-    };
-    auto* mallocType = llvm::FunctionType::get(
-        typeRegistry->createOpaquePointer(),  // Return type (void*)
-        mallocArgs,
-        false
-    );
-
-    auto* mallocFunc = llvm::Function::Create(
-        mallocType,
-        llvm::Function::ExternalLinkage,
-        "malloc",
-        module.get()
-    );
-
-    functions["malloc"] = mallocFunc;
-    return mallocFunc;
-}
-
-std::any LLVMCodegen::visitStringLiteralRule(PrystParser::StringLiteralRuleContext *ctx) {
-    PRYST_DEBUG("Visiting string literal");
-
-    std::vector<llvm::Value*> values;
-    std::string formatStr;
-
-    // Process string parts (skip STRING_START and STRING_END tokens)
-    for (size_t i = 1; i < ctx->children.size() - 1; i++) {
-        auto child = ctx->children[i];
-
-        // Check the type of the child using dynamic_cast
-        if (auto content = dynamic_cast<antlr4::tree::TerminalNode*>(child)) {
-            auto tokenType = content->getSymbol()->getType();
-            if (tokenType == PrystParser::STRING_CONTENT) {
-                formatStr += content->getText();
-            } else if (tokenType == PrystParser::ESCAPE_SEQ) {
-                formatStr += stringInterp->processEscapeSequence(content->getText());
-            }
-        } else if (auto interpCtx = dynamic_cast<PrystParser::ExpressionContext*>(child)) {
-            // Handle interpolation expression
-            auto exprValue = std::any_cast<llvm::Value*>(visit(interpCtx));
-            values.push_back(exprValue);
-            formatStr += "{}"; // Placeholder for interpolation
-        }
-    }
-
-    // Generate final interpolated string
-    return stringInterp->generateInterpolation(formatStr, values);
-}
-
-// Variable declaration visitors
-std::any LLVMCodegen::visitInferredVariableDecl(PrystParser::InferredVariableDeclContext *ctx) {
-    PRYST_DEBUG("Visiting inferred variable declaration");
-
-    // Get variable name
-    std::string varName = ctx->IDENTIFIER()->getText();
-
-    // Visit the initializer expression
-    auto initValue = std::any_cast<llvm::Value*>(visit(ctx->expression()));
-
-    // Infer type from the initializer
-    llvm::Type* varType = initValue->getType();
-
-    // Create allocation for the variable
-    llvm::AllocaInst* alloca = createEntryBlockAlloca(currentFunction, varName, varType);
-
-    // Store the initial value
-    builder->CreateStore(initValue, alloca);
-
-    // Add to symbol table
-    namedValues[varName] = alloca;
-
-    return alloca;
-}
-
-std::any LLVMCodegen::visitTypedVariableDecl(PrystParser::TypedVariableDeclContext *ctx) {
-    PRYST_DEBUG("Visiting typed variable declaration");
-
-    // Get variable name and type
-    std::string varName = ctx->IDENTIFIER()->getText();
-    llvm::Type* varType = std::any_cast<llvm::Type*>(visit(ctx->type()));
-
-    // Create allocation
-    llvm::AllocaInst* alloca = createEntryBlockAlloca(currentFunction, varName, varType);
-
-    // If there's an initializer, handle it
-    if (ctx->expression()) {
-        auto initValue = std::any_cast<llvm::Value*>(visit(ctx->expression()));
-        // Convert the initializer to the declared type if needed
-        if (initValue->getType() != varType) {
-            initValue = typeRegistry->convertValue(initValue, varType);
-        }
-        builder->CreateStore(initValue, alloca);
-    }
-
-    // Add to symbol table
-    namedValues[varName] = alloca;
-
-    return alloca;
-}
-
-std::any LLVMCodegen::visitUninitializedVariableDecl(PrystParser::UninitializedVariableDeclContext *ctx) {
-    PRYST_DEBUG("Visiting uninitialized variable declaration");
-
-    // Get variable name and type
-    std::string varName = ctx->IDENTIFIER()->getText();
-    llvm::Type* varType = std::any_cast<llvm::Type*>(visit(ctx->type()));
-
-    // Create allocation
-    llvm::AllocaInst* alloca = createEntryBlockAlloca(currentFunction, varName, varType);
-
-    // Store a default value based on type
-    auto defaultValue = typeRegistry->getDefaultValue(varType);
-    builder->CreateStore(defaultValue, alloca);
-
-    // Add to symbol table
-    namedValues[varName] = alloca;
-
-    return alloca;
->>>>>>> bee2d41a
 }
 
 } // namespace pryst