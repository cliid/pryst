--- conflicted
+++ resolved
@@ -275,7 +275,6 @@
     return false;
 }
 
-<<<<<<< HEAD
 bool DiagnosticVisitor::isPrimitiveType(const std::string& type) {
     return type == "int" || type == "float" || type == "bool" || type == "string";
 }
@@ -364,22 +363,4 @@
     }
 }
 
-} // namespace pryst
-=======
-void DiagnosticVisitor::reportError(antlr4::ParserRuleContext* ctx, const std::string& message) {
-    std::string location = getSourceLocation(ctx);
-    PRYST_ERROR(location + ": " + message);
-}
-
-void DiagnosticVisitor::reportWarning(antlr4::ParserRuleContext* ctx, const std::string& message) {
-    std::string location = getSourceLocation(ctx);
-    PRYST_DEBUG(location + ": Warning: " + message);
-}
-
-std::string DiagnosticVisitor::getSourceLocation(antlr4::ParserRuleContext* ctx) {
-    auto start = ctx->getStart();
-    std::stringstream ss;
-    ss << "Line " << start->getLine() << ":" << start->getCharPositionInLine();
-    return ss.str();
-}
->>>>>>> 4becd676
+} // namespace pryst