--- conflicted
+++ resolved
@@ -1,9 +1,5 @@
 
-<<<<<<< HEAD
-// Generated from PrystParser.g4 by ANTLR 4.13.2
-=======
 // Generated from /home/ubuntu/pryst/PrystParser.g4 by ANTLR 4.13.2
->>>>>>> 2bad0620
 
 #pragma once
 
@@ -19,11 +15,7 @@
     PRINT = 1, CLASS = 2, EXTENDS = 3, ELSE = 4, FALSE = 5, FOR = 6, IF = 7, 
     NULL_ = 8, RETURN = 9, SUPER = 10, THIS = 11, TRUE = 12, WHILE = 13, 
     NEW = 14, CONVERT = 15, NAMESPACE = 16, MODULE = 17, IMPORT = 18, USING = 19, 
-<<<<<<< HEAD
-    LET = 20, FN = 21, CONST = 22, CONST_EXPR = 23, TRY = 24, CATCH = 25, 
-=======
     TRY = 20, CATCH = 21, LET = 22, FN = 23, CONST = 24, CONST_EXPR = 25, 
->>>>>>> 2bad0620
     INT = 26, FLOAT = 27, BOOL = 28, STR = 29, VOID = 30, LPAREN = 31, RPAREN = 32, 
     LBRACE = 33, RBRACE = 34, LBRACKET = 35, RBRACKET = 36, COMMA = 37, 
     DOT = 38, MINUS = 39, PLUS = 40, SEMICOLON = 41, SLASH = 42, STAR = 43, 
@@ -40,16 +32,6 @@
     RuleNamedFunction = 8, RuleLambdaFunction = 9, RuleFunctionBody = 10, 
     RuleVariableDecl = 11, RuleClassDeclaration = 12, RuleClassBody = 13, 
     RuleClassMember = 14, RuleParamList = 15, RuleParam = 16, RuleParamTypeList = 17, 
-<<<<<<< HEAD
-    RuleType = 18, RuleStatement = 19, RuleTryStmtWrapper = 20, RuleCatchBlock = 21, 
-    RuleExpression = 22, RuleStringLiteralRule = 23, RuleStringPart = 24, 
-    RuleAssignment = 25, RuleLogicOr = 26, RuleLogicAnd = 27, RuleEquality = 28, 
-    RuleComparison = 29, RuleAddition = 30, RuleMultiplication = 31, RuleUnary = 32, 
-    RulePostfix = 33, RuleSuffix = 34, RuleCallSuffix = 35, RuleMemberSuffix = 36, 
-    RuleCall = 37, RulePrimary = 38, RuleQualifiedIdentifier = 39, RuleNewExpression = 40, 
-    RuleArguments = 41, RuleTypeCastExpr = 42, RuleTypeConversionExpr = 43, 
-    RuleClassConversionExpr = 44
-=======
     RuleType = 18, RuleStatement = 19, RuleExpression = 20, RuleStringLiteral = 21, 
     RuleStringPart = 22, RuleAssignment = 23, RuleLogicOr = 24, RuleLogicAnd = 25, 
     RuleEquality = 26, RuleComparison = 27, RuleAddition = 28, RuleMultiplication = 29, 
@@ -57,7 +39,6 @@
     RuleMemberSuffix = 34, RuleCall = 35, RulePrimary = 36, RuleQualifiedIdentifier = 37, 
     RuleNewExpression = 38, RuleArguments = 39, RuleTypeCastExpr = 40, RuleTypeConversionExpr = 41, 
     RuleClassConversionExpr = 42
->>>>>>> 2bad0620
   };
 
   explicit PrystParser(antlr4::TokenStream *input);
@@ -97,14 +78,8 @@
   class ParamTypeListContext;
   class TypeContext;
   class StatementContext;
-  class TryStmtWrapperContext;
-  class CatchBlockContext;
   class ExpressionContext;
-<<<<<<< HEAD
-  class StringLiteralRuleContext;
-=======
   class StringLiteralContext;
->>>>>>> 2bad0620
   class StringPartContext;
   class AssignmentContext;
   class LogicOrContext;
@@ -372,77 +347,6 @@
   public:
     VariableDeclContext(antlr4::ParserRuleContext *parent, size_t invokingState);
     virtual size_t getRuleIndex() const override;
-<<<<<<< HEAD
-
-   
-  };
-
-  class  TypedConstVariableDeclContext : public VariableDeclContext {
-  public:
-    TypedConstVariableDeclContext(VariableDeclContext *ctx);
-
-    antlr4::tree::TerminalNode *CONST();
-    TypeContext *type();
-    antlr4::tree::TerminalNode *IDENTIFIER();
-    antlr4::tree::TerminalNode *SEMICOLON();
-    antlr4::tree::TerminalNode *EQUAL();
-    ExpressionContext *expression();
-
-    virtual std::any accept(antlr4::tree::ParseTreeVisitor *visitor) override;
-  };
-
-  class  TypedVariableDeclContext : public VariableDeclContext {
-  public:
-    TypedVariableDeclContext(VariableDeclContext *ctx);
-
-    TypeContext *type();
-    antlr4::tree::TerminalNode *IDENTIFIER();
-    antlr4::tree::TerminalNode *SEMICOLON();
-    antlr4::tree::TerminalNode *EQUAL();
-    ExpressionContext *expression();
-
-    virtual std::any accept(antlr4::tree::ParseTreeVisitor *visitor) override;
-  };
-
-  class  InferredVariableDeclContext : public VariableDeclContext {
-  public:
-    InferredVariableDeclContext(VariableDeclContext *ctx);
-
-    antlr4::tree::TerminalNode *LET();
-    antlr4::tree::TerminalNode *IDENTIFIER();
-    antlr4::tree::TerminalNode *SEMICOLON();
-    antlr4::tree::TerminalNode *EQUAL();
-    ExpressionContext *expression();
-
-    virtual std::any accept(antlr4::tree::ParseTreeVisitor *visitor) override;
-  };
-
-  class  InferredConstVariableDeclContext : public VariableDeclContext {
-  public:
-    InferredConstVariableDeclContext(VariableDeclContext *ctx);
-
-    antlr4::tree::TerminalNode *CONST();
-    antlr4::tree::TerminalNode *IDENTIFIER();
-    antlr4::tree::TerminalNode *SEMICOLON();
-    antlr4::tree::TerminalNode *EQUAL();
-    ExpressionContext *expression();
-
-    virtual std::any accept(antlr4::tree::ParseTreeVisitor *visitor) override;
-  };
-
-  class  ConstExprVariableDeclContext : public VariableDeclContext {
-  public:
-    ConstExprVariableDeclContext(VariableDeclContext *ctx);
-
-    antlr4::tree::TerminalNode *CONST_EXPR();
-    antlr4::tree::TerminalNode *IDENTIFIER();
-    antlr4::tree::TerminalNode *SEMICOLON();
-    antlr4::tree::TerminalNode *EQUAL();
-    ExpressionContext *expression();
-
-    virtual std::any accept(antlr4::tree::ParseTreeVisitor *visitor) override;
-  };
-=======
     antlr4::tree::TerminalNode *IDENTIFIER();
     antlr4::tree::TerminalNode *SEMICOLON();
     antlr4::tree::TerminalNode *LET();
@@ -451,7 +355,6 @@
     antlr4::tree::TerminalNode *CONST_EXPR();
     antlr4::tree::TerminalNode *EQUAL();
     ExpressionContext *expression();
->>>>>>> 2bad0620
 
 
     virtual std::any accept(antlr4::tree::ParseTreeVisitor *visitor) override;
@@ -506,54 +409,9 @@
    
   };
 
-<<<<<<< HEAD
-  class  ClassMemberConstTypedDeclContext : public ClassMemberContext {
-  public:
-    ClassMemberConstTypedDeclContext(ClassMemberContext *ctx);
-
-    antlr4::tree::TerminalNode *CONST();
-    TypeContext *type();
-    antlr4::tree::TerminalNode *IDENTIFIER();
-    antlr4::tree::TerminalNode *SEMICOLON();
-    antlr4::tree::TerminalNode *EQUAL();
-    ExpressionContext *expression();
-
-    virtual std::any accept(antlr4::tree::ParseTreeVisitor *visitor) override;
-  };
-
-  class  ClassMemberConstInferredDeclContext : public ClassMemberContext {
-=======
   class  ClassFunctionDeclContext : public ClassMemberContext {
->>>>>>> 2bad0620
-  public:
-    ClassMemberConstInferredDeclContext(ClassMemberContext *ctx);
-
-    antlr4::tree::TerminalNode *CONST();
-    antlr4::tree::TerminalNode *IDENTIFIER();
-    antlr4::tree::TerminalNode *SEMICOLON();
-    antlr4::tree::TerminalNode *EQUAL();
-    ExpressionContext *expression();
-
-    virtual std::any accept(antlr4::tree::ParseTreeVisitor *visitor) override;
-  };
-
-<<<<<<< HEAD
-  class  ClassMemberInferredDeclContext : public ClassMemberContext {
-  public:
-    ClassMemberInferredDeclContext(ClassMemberContext *ctx);
-
-    antlr4::tree::TerminalNode *LET();
-    antlr4::tree::TerminalNode *IDENTIFIER();
-    antlr4::tree::TerminalNode *SEMICOLON();
-    antlr4::tree::TerminalNode *EQUAL();
-    ExpressionContext *expression();
-
-    virtual std::any accept(antlr4::tree::ParseTreeVisitor *visitor) override;
-  };
-
-  class  ClassMemberFunctionDeclContext : public ClassMemberContext {
-  public:
-    ClassMemberFunctionDeclContext(ClassMemberContext *ctx);
+  public:
+    ClassFunctionDeclContext(ClassMemberContext *ctx);
 
     antlr4::tree::TerminalNode *IDENTIFIER();
     antlr4::tree::TerminalNode *LPAREN();
@@ -566,22 +424,13 @@
     virtual std::any accept(antlr4::tree::ParseTreeVisitor *visitor) override;
   };
 
-  class  ClassMemberDeclContext : public ClassMemberContext {
-  public:
-    ClassMemberDeclContext(ClassMemberContext *ctx);
+  class  ClassVariableDeclContext : public ClassMemberContext {
+  public:
+    ClassVariableDeclContext(ClassMemberContext *ctx);
 
     TypeContext *type();
     antlr4::tree::TerminalNode *IDENTIFIER();
     antlr4::tree::TerminalNode *SEMICOLON();
-=======
-  class  ClassVariableDeclContext : public ClassMemberContext {
-  public:
-    ClassVariableDeclContext(ClassMemberContext *ctx);
-
-    TypeContext *type();
-    antlr4::tree::TerminalNode *IDENTIFIER();
-    antlr4::tree::TerminalNode *SEMICOLON();
->>>>>>> 2bad0620
     antlr4::tree::TerminalNode *EQUAL();
     ExpressionContext *expression();
 
@@ -808,15 +657,6 @@
 
     ExpressionContext *expression();
     antlr4::tree::TerminalNode *SEMICOLON();
-
-    virtual std::any accept(antlr4::tree::ParseTreeVisitor *visitor) override;
-  };
-
-  class  TryStmtContext : public StatementContext {
-  public:
-    TryStmtContext(StatementContext *ctx);
-
-    TryStmtWrapperContext *tryStmtWrapper();
 
     virtual std::any accept(antlr4::tree::ParseTreeVisitor *visitor) override;
   };
@@ -887,62 +727,6 @@
 
   StatementContext* statement();
 
-  class  TryStmtWrapperContext : public antlr4::ParserRuleContext {
-  public:
-    TryStmtWrapperContext(antlr4::ParserRuleContext *parent, size_t invokingState);
-   
-    TryStmtWrapperContext() = default;
-    void copyFrom(TryStmtWrapperContext *context);
-    using antlr4::ParserRuleContext::copyFrom;
-
-    virtual size_t getRuleIndex() const override;
-
-   
-  };
-
-  class  TryStatementContext : public TryStmtWrapperContext {
-  public:
-    TryStatementContext(TryStmtWrapperContext *ctx);
-
-    antlr4::tree::TerminalNode *TRY();
-    StatementContext *statement();
-    std::vector<CatchBlockContext *> catchBlock();
-    CatchBlockContext* catchBlock(size_t i);
-
-    virtual std::any accept(antlr4::tree::ParseTreeVisitor *visitor) override;
-  };
-
-  TryStmtWrapperContext* tryStmtWrapper();
-
-  class  CatchBlockContext : public antlr4::ParserRuleContext {
-  public:
-    CatchBlockContext(antlr4::ParserRuleContext *parent, size_t invokingState);
-   
-    CatchBlockContext() = default;
-    void copyFrom(CatchBlockContext *context);
-    using antlr4::ParserRuleContext::copyFrom;
-
-    virtual size_t getRuleIndex() const override;
-
-   
-  };
-
-  class  CatchStatementContext : public CatchBlockContext {
-  public:
-    CatchStatementContext(CatchBlockContext *ctx);
-
-    antlr4::tree::TerminalNode *CATCH();
-    antlr4::tree::TerminalNode *LPAREN();
-    TypeContext *type();
-    antlr4::tree::TerminalNode *IDENTIFIER();
-    antlr4::tree::TerminalNode *RPAREN();
-    StatementContext *statement();
-
-    virtual std::any accept(antlr4::tree::ParseTreeVisitor *visitor) override;
-  };
-
-  CatchBlockContext* catchBlock();
-
   class  ExpressionContext : public antlr4::ParserRuleContext {
   public:
     ExpressionContext(antlr4::ParserRuleContext *parent, size_t invokingState);
@@ -952,7 +736,7 @@
     TypeCastExprContext *typeCastExpr();
     TypeConversionExprContext *typeConversionExpr();
     ClassConversionExprContext *classConversionExpr();
-    StringLiteralRuleContext *stringLiteralRule();
+    StringLiteralContext *stringLiteral();
     LogicOrContext *logicOr();
 
 
@@ -962,18 +746,9 @@
 
   ExpressionContext* expression();
 
-  class  StringLiteralRuleContext : public antlr4::ParserRuleContext {
-  public:
-<<<<<<< HEAD
-    StringLiteralRuleContext(antlr4::ParserRuleContext *parent, size_t invokingState);
-   
-    StringLiteralRuleContext() = default;
-    void copyFrom(StringLiteralRuleContext *context);
-    using antlr4::ParserRuleContext::copyFrom;
-
-=======
+  class  StringLiteralContext : public antlr4::ParserRuleContext {
+  public:
     StringLiteralContext(antlr4::ParserRuleContext *parent, size_t invokingState);
->>>>>>> 2bad0620
     virtual size_t getRuleIndex() const override;
     antlr4::tree::TerminalNode *STRING_START();
     antlr4::tree::TerminalNode *STRING_END();
@@ -985,16 +760,6 @@
    
   };
 
-<<<<<<< HEAD
-  class  StringLiteralExprContext : public StringLiteralRuleContext {
-  public:
-    StringLiteralExprContext(StringLiteralRuleContext *ctx);
-
-    antlr4::tree::TerminalNode *STRING_START();
-    antlr4::tree::TerminalNode *STRING_END();
-    std::vector<StringPartContext *> stringPart();
-    StringPartContext* stringPart(size_t i);
-=======
   StringLiteralContext* stringLiteral();
 
   class  StringPartContext : public antlr4::ParserRuleContext {
@@ -1007,32 +772,11 @@
     ExpressionContext *expression();
     antlr4::tree::TerminalNode *RBRACE();
 
->>>>>>> 2bad0620
-
-    virtual std::any accept(antlr4::tree::ParseTreeVisitor *visitor) override;
-   
-  };
-
-<<<<<<< HEAD
-  StringLiteralRuleContext* stringLiteralRule();
-
-  class  StringPartContext : public antlr4::ParserRuleContext {
-  public:
-    StringPartContext(antlr4::ParserRuleContext *parent, size_t invokingState);
-    virtual size_t getRuleIndex() const override;
-    antlr4::tree::TerminalNode *STRING_CONTENT();
-    antlr4::tree::TerminalNode *ESCAPE_SEQ();
-    antlr4::tree::TerminalNode *INTERP_START();
-    ExpressionContext *expression();
-    antlr4::tree::TerminalNode *RBRACE();
-
-
-    virtual std::any accept(antlr4::tree::ParseTreeVisitor *visitor) override;
-   
-  };
-
-=======
->>>>>>> 2bad0620
+
+    virtual std::any accept(antlr4::tree::ParseTreeVisitor *visitor) override;
+   
+  };
+
   StringPartContext* stringPart();
 
   class  AssignmentContext : public antlr4::ParserRuleContext {
