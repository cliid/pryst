--- conflicted
+++ resolved
@@ -15,11 +15,7 @@
     PRINT = 1, CLASS = 2, EXTENDS = 3, ELSE = 4, FALSE = 5, FOR = 6, IF = 7, 
     NULL_ = 8, RETURN = 9, SUPER = 10, THIS = 11, TRUE = 12, WHILE = 13, 
     NEW = 14, CONVERT = 15, NAMESPACE = 16, MODULE = 17, IMPORT = 18, USING = 19, 
-<<<<<<< HEAD
-    TRY = 20, CATCH = 21, LET = 22, FN = 23, CONST = 24, CONST_EXPR = 25, 
-=======
     LET = 20, FN = 21, CONST = 22, CONST_EXPR = 23, TRY = 24, CATCH = 25, 
->>>>>>> 9f4323f1
     INT = 26, FLOAT = 27, BOOL = 28, STR = 29, VOID = 30, LPAREN = 31, RPAREN = 32, 
     LBRACE = 33, RBRACE = 34, LBRACKET = 35, RBRACKET = 36, COMMA = 37, 
     DOT = 38, MINUS = 39, PLUS = 40, SEMICOLON = 41, SLASH = 42, STAR = 43, 
@@ -350,9 +346,12 @@
   class  VariableDeclContext : public antlr4::ParserRuleContext {
   public:
     VariableDeclContext(antlr4::ParserRuleContext *parent, size_t invokingState);
-    virtual size_t getRuleIndex() const override;
-<<<<<<< HEAD
-=======
+   
+    VariableDeclContext() = default;
+    void copyFrom(VariableDeclContext *context);
+    using antlr4::ParserRuleContext::copyFrom;
+
+    virtual size_t getRuleIndex() const override;
 
    
   };
@@ -376,52 +375,50 @@
     TypedVariableDeclContext(VariableDeclContext *ctx);
 
     TypeContext *type();
->>>>>>> 9f4323f1
-    antlr4::tree::TerminalNode *IDENTIFIER();
+    antlr4::tree::TerminalNode *IDENTIFIER();
+    antlr4::tree::TerminalNode *EQUAL();
+    ExpressionContext *expression();
     antlr4::tree::TerminalNode *SEMICOLON();
-<<<<<<< HEAD
+
+    virtual std::any accept(antlr4::tree::ParseTreeVisitor *visitor) override;
+  };
+
+  class  InferredVariableDeclContext : public VariableDeclContext {
+  public:
+    InferredVariableDeclContext(VariableDeclContext *ctx);
+
     antlr4::tree::TerminalNode *LET();
-    antlr4::tree::TerminalNode *CONST();
-    TypeContext *type();
+    antlr4::tree::TerminalNode *IDENTIFIER();
+    antlr4::tree::TerminalNode *EQUAL();
+    ExpressionContext *expression();
+    antlr4::tree::TerminalNode *SEMICOLON();
+
+    virtual std::any accept(antlr4::tree::ParseTreeVisitor *visitor) override;
+  };
+
+  class  ClassConstTypedDeclContext : public VariableDeclContext {
+  public:
+    ClassConstTypedDeclContext(VariableDeclContext *ctx);
+
     antlr4::tree::TerminalNode *CONST_EXPR();
+    TypeContext *type();
+    antlr4::tree::TerminalNode *IDENTIFIER();
     antlr4::tree::TerminalNode *EQUAL();
     ExpressionContext *expression();
-=======
-
-    virtual std::any accept(antlr4::tree::ParseTreeVisitor *visitor) override;
-  };
-
-  class  InferredVariableDeclContext : public VariableDeclContext {
-  public:
-    InferredVariableDeclContext(VariableDeclContext *ctx);
-
-    antlr4::tree::TerminalNode *LET();
-    antlr4::tree::TerminalNode *IDENTIFIER();
-    antlr4::tree::TerminalNode *EQUAL();
-    ExpressionContext *expression();
     antlr4::tree::TerminalNode *SEMICOLON();
 
     virtual std::any accept(antlr4::tree::ParseTreeVisitor *visitor) override;
   };
 
-  class  ClassConstTypedDeclContext : public VariableDeclContext {
-  public:
-    ClassConstTypedDeclContext(VariableDeclContext *ctx);
-
-    antlr4::tree::TerminalNode *CONST_EXPR();
-    TypeContext *type();
-    antlr4::tree::TerminalNode *IDENTIFIER();
-    antlr4::tree::TerminalNode *EQUAL();
-    ExpressionContext *expression();
+  class  UninitializedVariableDeclContext : public VariableDeclContext {
+  public:
+    UninitializedVariableDeclContext(VariableDeclContext *ctx);
+
+    TypeContext *type();
+    antlr4::tree::TerminalNode *IDENTIFIER();
     antlr4::tree::TerminalNode *SEMICOLON();
 
     virtual std::any accept(antlr4::tree::ParseTreeVisitor *visitor) override;
-  };
->>>>>>> 9f4323f1
-
-
-    virtual std::any accept(antlr4::tree::ParseTreeVisitor *visitor) override;
-   
   };
 
   class  ClassInferredVariableDeclContext : public VariableDeclContext {
@@ -724,8 +721,6 @@
     ExpressionContext *expression();
     antlr4::tree::TerminalNode *RPAREN();
     antlr4::tree::TerminalNode *SEMICOLON();
-<<<<<<< HEAD
-=======
 
     virtual std::any accept(antlr4::tree::ParseTreeVisitor *visitor) override;
   };
@@ -747,7 +742,6 @@
     antlr4::tree::TerminalNode* IDENTIFIER(size_t i);
     std::vector<antlr4::tree::TerminalNode *> RPAREN();
     antlr4::tree::TerminalNode* RPAREN(size_t i);
->>>>>>> 9f4323f1
 
     virtual std::any accept(antlr4::tree::ParseTreeVisitor *visitor) override;
   };
@@ -822,13 +816,10 @@
     TryCatchStatementContext(StatementContext *ctx);
 
     antlr4::tree::TerminalNode *TRY();
-<<<<<<< HEAD
-=======
     std::vector<antlr4::tree::TerminalNode *> LBRACE();
     antlr4::tree::TerminalNode* LBRACE(size_t i);
     std::vector<antlr4::tree::TerminalNode *> RBRACE();
     antlr4::tree::TerminalNode* RBRACE(size_t i);
->>>>>>> 9f4323f1
     std::vector<StatementContext *> statement();
     StatementContext* statement(size_t i);
     std::vector<antlr4::tree::TerminalNode *> CATCH();
@@ -869,53 +860,40 @@
   class  StringLiteralContext : public antlr4::ParserRuleContext {
   public:
     StringLiteralContext(antlr4::ParserRuleContext *parent, size_t invokingState);
-    virtual size_t getRuleIndex() const override;
+   
+    StringLiteralContext() = default;
+    void copyFrom(StringLiteralContext *context);
+    using antlr4::ParserRuleContext::copyFrom;
+
+    virtual size_t getRuleIndex() const override;
+
+   
+  };
+
+  class  SimpleStringContext : public StringLiteralContext {
+  public:
+    SimpleStringContext(StringLiteralContext *ctx);
+
+    antlr4::tree::TerminalNode *STRING_START();
+    antlr4::tree::TerminalNode *STRING_END();
+    antlr4::tree::TerminalNode *STRING_CONTENT();
+
+    virtual std::any accept(antlr4::tree::ParseTreeVisitor *visitor) override;
+  };
+
+  class  InterpolatedStringContext : public StringLiteralContext {
+  public:
+    InterpolatedStringContext(StringLiteralContext *ctx);
+
     antlr4::tree::TerminalNode *STRING_START();
     antlr4::tree::TerminalNode *STRING_END();
     std::vector<StringPartContext *> stringPart();
     StringPartContext* stringPart(size_t i);
 
-
-    virtual std::any accept(antlr4::tree::ParseTreeVisitor *visitor) override;
-   
+    virtual std::any accept(antlr4::tree::ParseTreeVisitor *visitor) override;
   };
 
   StringLiteralContext* stringLiteral();
-
-  class  StringPartContext : public antlr4::ParserRuleContext {
-  public:
-    StringPartContext(antlr4::ParserRuleContext *parent, size_t invokingState);
-    virtual size_t getRuleIndex() const override;
-    antlr4::tree::TerminalNode *STRING_CONTENT();
-    antlr4::tree::TerminalNode *ESCAPE_SEQ();
-    antlr4::tree::TerminalNode *INTERP_START();
-    ExpressionContext *expression();
-    antlr4::tree::TerminalNode *RBRACE();
-
-<<<<<<< HEAD
-=======
-    antlr4::tree::TerminalNode *STRING_START();
-    antlr4::tree::TerminalNode *STRING_END();
-    antlr4::tree::TerminalNode *STRING_CONTENT();
-
-    virtual std::any accept(antlr4::tree::ParseTreeVisitor *visitor) override;
-  };
-
-  class  InterpolatedStringContext : public StringLiteralContext {
-  public:
-    InterpolatedStringContext(StringLiteralContext *ctx);
-
-    antlr4::tree::TerminalNode *STRING_START();
-    antlr4::tree::TerminalNode *STRING_END();
-    std::vector<StringPartContext *> stringPart();
-    StringPartContext* stringPart(size_t i);
->>>>>>> 9f4323f1
-
-    virtual std::any accept(antlr4::tree::ParseTreeVisitor *visitor) override;
-   
-  };
-
-  StringPartContext* stringPart();
 
   class  StringPartContext : public antlr4::ParserRuleContext {
   public:
