--- conflicted
+++ resolved
@@ -75,13 +75,8 @@
 // Class types with methods and fields
 class ClassTypeInfo : public TypeInfo {
 public:
-<<<<<<< HEAD
     ClassTypeInfo(const std::string& name, ClassTypeInfoPtr parent = nullptr)
         : TypeInfo(Kind::Class, name), parent(parent) {}
-=======
-    ClassTypeInfo(const std::string& name, std::shared_ptr<ClassTypeInfo> parent = nullptr)
-        : TypeInfo(Kind::Class, name), parentClass(parent) {}
->>>>>>> 95639ecb
 
     void addMethod(const std::string& name, TypeInfoPtr methodType) {
         methods[name] = methodType;
@@ -103,7 +98,6 @@
         return result;
     }
 
-<<<<<<< HEAD
     // Add parent class access methods
     ClassTypeInfoPtr getParent() const { return parent; }
     bool isConvertibleTo(const TypeInfoPtr& other) const override;
@@ -116,40 +110,10 @@
         }
         if (parent) {
             return parent->getFieldType(fieldName);
-=======
-    virtual TypeInfoPtr getMemberTypeInfo(const std::string& memberName) const {
-        auto it = fields.find(memberName);
-        if (it != fields.end()) {
-            return it->second;
-        }
-        if (parentClass) {
-            return parentClass->getMemberTypeInfo(memberName);
->>>>>>> 95639ecb
         }
         return nullptr;
     }
 
-<<<<<<< HEAD
-=======
-    bool isConvertibleTo(const TypeInfoPtr& other) const override {
-        if (other->getKind() != Kind::Class) {
-            return false;
-        }
-        auto otherClass = std::dynamic_pointer_cast<ClassTypeInfo>(other);
-        if (!otherClass) {
-            return false;
-        }
-        const ClassTypeInfo* current = this;
-        while (current) {
-            if (current->getName() == otherClass->getName()) {
-                return true;
-            }
-            current = current->getParent().get();
-        }
-        return false;
-    }
-
->>>>>>> 95639ecb
     std::string toString() const override {
         return "class " + name;
     }
@@ -157,11 +121,7 @@
 private:
     std::map<std::string, TypeInfoPtr> methods;
     std::map<std::string, TypeInfoPtr> fields;
-<<<<<<< HEAD
     ClassTypeInfoPtr parent;
-=======
-    std::shared_ptr<ClassTypeInfo> parentClass;
->>>>>>> 95639ecb
 };
 
 // Module types for handling module-level type information
