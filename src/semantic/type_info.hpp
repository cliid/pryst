--- conflicted
+++ resolved
@@ -6,17 +6,7 @@
 
 namespace pryst {
 
-<<<<<<< HEAD
-// Forward declare TypeInfo class
-class TypeInfo;
-class ClassTypeInfo;
-
-// Define TypeInfoPtr type alias
-using TypeInfoPtr = std::shared_ptr<TypeInfo>;
-using ClassTypeInfoPtr = std::shared_ptr<ClassTypeInfo>;
-=======
 enum class TypeKind;
->>>>>>> b95844ee
 
 class TypeInfo {
 public:
@@ -25,165 +15,6 @@
 
     virtual ~TypeInfo() = default;
 
-<<<<<<< HEAD
-    Kind getKind() const { return kind; }
-    const std::string& getName() const { return name; }
-    virtual std::string toString() const { return name; }
-    virtual bool isConvertibleTo(const TypeInfoPtr& other) const = 0;
-
-    bool isClass() const { return kind == Kind::Class; }
-    bool isFunction() const { return kind == Kind::Function; }
-    bool isArray() const { return kind == Kind::Array; }
-    bool isPointer() const { return kind == Kind::Pointer; }
-    bool isModule() const { return kind == Kind::Module; }
-    bool isBasic() const { return kind == Kind::Basic; }
-
-protected:
-    Kind kind;
-    std::string name;
-
-    // Helper functions for type conversion
-    static bool isNumericType(const TypeInfoPtr& type);
-    static TypeInfoPtr getCommonNumericType(const TypeInfoPtr& t1, const TypeInfoPtr& t2);
-};
-
-// Basic types (int, float, bool, etc.)
-class BasicTypeInfo : public TypeInfo {
-public:
-    BasicTypeInfo(const std::string& name) : TypeInfo(Kind::Basic, name) {}
-    bool isConvertibleTo(const TypeInfoPtr& other) const override;
-};
-
-// Function types (for both named functions and lambdas)
-class FunctionTypeInfo : public TypeInfo {
-public:
-    FunctionTypeInfo(const std::string& name, TypeInfoPtr returnType, std::vector<TypeInfoPtr> paramTypes)
-        : TypeInfo(Kind::Function, name), returnType(returnType), paramTypes(paramTypes) {}
-
-    TypeInfoPtr getReturnType() const { return returnType; }
-    const std::vector<TypeInfoPtr>& getParamTypes() const { return paramTypes; }
-    bool isConvertibleTo(const TypeInfoPtr& other) const override;
-
-private:
-    TypeInfoPtr returnType;
-    std::vector<TypeInfoPtr> paramTypes;
-};
-
-// Class types with methods and fields
-class ClassTypeInfo : public TypeInfo {
-public:
-    ClassTypeInfo(const std::string& name, ClassTypeInfoPtr parent = nullptr)
-        : TypeInfo(Kind::Class, name), parent(parent) {}
-
-    void addMethod(const std::string& name, TypeInfoPtr methodType) {
-        methods[name] = methodType;
-    }
-
-    void addField(const std::string& name, TypeInfoPtr fieldType) {
-        fields[name] = fieldType;
-    }
-
-    const std::map<std::string, TypeInfoPtr>& getMethods() const { return methods; }
-    const std::map<std::string, TypeInfoPtr>& getFields() const { return fields; }
-    std::shared_ptr<ClassTypeInfo> getParent() const { return parentClass; }
-
-    std::vector<std::pair<std::string, TypeInfoPtr>> getMembers() const {
-        std::vector<std::pair<std::string, TypeInfoPtr>> result;
-        for (const auto& [name, type] : fields) {
-            result.push_back({name, type});
-        }
-        return result;
-    }
-
-    // Add parent class access methods
-    ClassTypeInfoPtr getParent() const { return parent; }
-    bool isConvertibleTo(const TypeInfoPtr& other) const override;
-
-    // Add field type access method
-    TypeInfoPtr getFieldType(const std::string& fieldName) const {
-        auto it = fields.find(fieldName);
-        if (it != fields.end()) {
-            return it->second;
-        }
-        if (parent) {
-            return parent->getFieldType(fieldName);
-        }
-        return nullptr;
-    }
-
-    std::string toString() const override {
-        return "class " + name;
-    }
-
-private:
-    std::map<std::string, TypeInfoPtr> methods;
-    std::map<std::string, TypeInfoPtr> fields;
-    ClassTypeInfoPtr parent;
-};
-
-// Module types for handling module-level type information
-class ModuleTypeInfo : public TypeInfo {
-public:
-    ModuleTypeInfo(const std::string& name) : TypeInfo(Kind::Module, name) {}
-
-    void addType(const std::string& name, TypeInfoPtr type) {
-        types[name] = type;
-    }
-
-    TypeInfoPtr getType(const std::string& name) const {
-        auto it = types.find(name);
-        return it != types.end() ? it->second : nullptr;
-    }
-
-    const std::map<std::string, TypeInfoPtr>& getTypes() const { return types; }
-
-    bool isConvertibleTo(const TypeInfoPtr& other) const override {
-        return other->getKind() == Kind::Module && getName() == other->getName();
-    }
-
-    std::string toString() const override {
-        return "module " + name;
-    }
-
-private:
-    std::map<std::string, TypeInfoPtr> types;
-};
-
-// Array types with size and element type information
-class ArrayTypeInfo : public TypeInfo {
-public:
-    ArrayTypeInfo(const std::string& name, TypeInfoPtr elementType, size_t size)
-        : TypeInfo(Kind::Array, name), elementType(elementType), size(size) {}
-
-    TypeInfoPtr getElementType() const { return elementType; }
-    size_t getSize() const { return size; }
-    bool isConvertibleTo(const TypeInfoPtr& other) const override;
-
-    std::string toString() const override {
-        return elementType->toString() + "[" + std::to_string(size) + "]";
-    }
-
-private:
-    TypeInfoPtr elementType;
-    size_t size;
-};
-
-// Pointer types with pointee type information
-class PointerTypeInfo : public TypeInfo {
-public:
-    PointerTypeInfo(const std::string& name, TypeInfoPtr pointeeType)
-        : TypeInfo(Kind::Pointer, name), pointeeType(pointeeType) {}
-
-    TypeInfoPtr getPointeeType() const { return pointeeType; }
-    bool isConvertibleTo(const TypeInfoPtr& other) const override;
-
-    std::string toString() const override {
-        return pointeeType->toString() + "*";
-    }
-
-private:
-    TypeInfoPtr pointeeType;
-=======
     const std::string& getName() const { return name_; }
     llvm::Type* getLLVMType() const { return llvmType_; }
     virtual TypeKind getKind() const = 0;
@@ -198,7 +29,6 @@
 protected:
     std::string name_;
     llvm::Type* llvmType_;
->>>>>>> b95844ee
 };
 
 } // namespace pryst