cmake_minimum_required(VERSION 3.10)
enable_testing()
project(PrystCompiler)

# Use environment variables for compiler settings if available
if(DEFINED ENV{CC})
    set(CMAKE_C_COMPILER $ENV{CC})
else()
    set(CMAKE_C_COMPILER clang)
endif()

if(DEFINED ENV{CXX})
    set(CMAKE_CXX_COMPILER $ENV{CXX})
else()
    set(CMAKE_CXX_COMPILER clang++)
endif()

set(CMAKE_CXX_STANDARD 17)
set(CMAKE_CXX_STANDARD_REQUIRED ON)

set(CMAKE_BUILD_TYPE Debug)
set(CMAKE_CXX_FLAGS_DEBUG "${CMAKE_CXX_FLAGS_DEBUG} -g")

# Create lists of source files that need different RTTI settings
set(LLVM_SOURCES
    # Empty - all files need RTTI for our type system
)

set(ANTLR_SOURCES
    ${CMAKE_SOURCE_DIR}/src/main.cpp
    ${CMAKE_SOURCE_DIR}/src/aot/aot_compiler.cpp
    ${CMAKE_SOURCE_DIR}/src/jit/jit_compiler.cpp
    ${CMAKE_SOURCE_DIR}/src/generated/PrystLexer.cpp
    ${CMAKE_SOURCE_DIR}/src/generated/PrystParser.cpp
    ${CMAKE_SOURCE_DIR}/src/generated/PrystVisitor.cpp
    ${CMAKE_SOURCE_DIR}/src/generated/PrystBaseVisitor.cpp
    ${CMAKE_SOURCE_DIR}/src/codegen/llvm_codegen.cpp
    ${CMAKE_SOURCE_DIR}/src/codegen/builtin_functions.cpp
    ${CMAKE_SOURCE_DIR}/src/codegen/visitor_antlr.cpp
    ${CMAKE_SOURCE_DIR}/src/codegen/string_utils.cpp
    ${CMAKE_SOURCE_DIR}/src/codegen/string_builder.cpp
    ${CMAKE_SOURCE_DIR}/src/codegen/reflection_api.cpp
    ${CMAKE_SOURCE_DIR}/src/codegen/type_utils.cpp
    ${CMAKE_SOURCE_DIR}/src/codegen/type_registry.cpp
    ${CMAKE_SOURCE_DIR}/src/codegen/type_metadata.cpp
    ${CMAKE_SOURCE_DIR}/src/codegen/llvm_utils.cpp
    ${CMAKE_SOURCE_DIR}/src/codegen/type_conversion.cpp
    ${CMAKE_SOURCE_DIR}/src/codegen/type_visitors.cpp
    ${CMAKE_SOURCE_DIR}/src/codegen/visitor_methods.cpp
    ${CMAKE_SOURCE_DIR}/src/diagnostic/ast_tracer.cpp
    ${CMAKE_SOURCE_DIR}/src/diagnostic/diagnostic_visitor.cpp
    ${CMAKE_SOURCE_DIR}/src/semantic/semantic_analyzer.cpp
    ${CMAKE_SOURCE_DIR}/src/semantic/symbol_table.cpp
    ${CMAKE_SOURCE_DIR}/src/semantic/type_info.cpp
    ${CMAKE_SOURCE_DIR}/src/semantic/module_loader.cpp
    ${CMAKE_SOURCE_DIR}/src/semantic/type_registry.cpp
    ${CMAKE_SOURCE_DIR}/src/utils/logger.cpp
)

# Set RTTI flags based on file types
set_source_files_properties(
    ${LLVM_SOURCES}
    PROPERTIES COMPILE_FLAGS "-fno-rtti"
)

set_source_files_properties(
    ${ANTLR_SOURCES}
    PROPERTIES COMPILE_FLAGS "-frtti"
)

# Use LLVM_DIR from environment if available
if(DEFINED ENV{LLVM_DIR})
    set(LLVM_DIR "$ENV{LLVM_DIR}" CACHE PATH "Path to LLVM CMake config")
    message(STATUS "Using LLVM_DIR from environment: $ENV{LLVM_DIR}")
    # Try to find LLVMConfig.cmake in common locations relative to LLVM_DIR
    list(APPEND CMAKE_PREFIX_PATH
        "$ENV{LLVM_DIR}"
        "$ENV{LLVM_DIR}/lib/cmake/llvm"
        "$ENV{LLVM_DIR}/lib/cmake"
        "$ENV{LLVM_DIR}/share/llvm/cmake"
        "/usr/lib/llvm-20/lib/cmake/llvm"
        "/usr/local/llvm-20/lib/cmake/llvm"
        "/opt/llvm-20/lib/cmake/llvm"
    )
else()
    if(APPLE)
        set(LLVM_DIR "/usr/local" CACHE PATH "Path to LLVM CMake config")
    else()
        set(LLVM_DIR "/usr/lib/llvm-20/lib/cmake/llvm" CACHE PATH "Path to LLVM CMake config")
    endif()
endif()

# Find LLVM package and check version
find_package(LLVM REQUIRED CONFIG)

# Verify LLVM version is 20.0.0
if(NOT LLVM_PACKAGE_VERSION VERSION_EQUAL "20.0.0")
    message(FATAL_ERROR "LLVM 20.0.0 is required. Found version ${LLVM_PACKAGE_VERSION}")
endif()

message(STATUS "Found LLVM ${LLVM_PACKAGE_VERSION}")
message(STATUS "Using LLVMConfig.cmake in: ${LLVM_DIR}")

add_definitions(${LLVM_DEFINITIONS})
include_directories(${LLVM_INCLUDE_DIRS} ${CMAKE_SOURCE_DIR}/src)
link_directories(${LLVM_LIBRARY_DIRS})

set(CMAKE_MODULE_PATH ${CMAKE_MODULE_PATH} "${CMAKE_SOURCE_DIR}/cmake")

# Set ANTLR paths based on platform and try multiple common locations
if(APPLE)
    set(ANTLR4_SEARCH_PATHS
        "/opt/homebrew/Cellar/antlr4-cpp-runtime/4.13.2"
        "/usr/local/opt/antlr4-cpp-runtime"
        "/opt/homebrew/opt/antlr4-cpp-runtime"
        "/usr/local"
    )
else()
    set(ANTLR4_SEARCH_PATHS
        "/usr/local"
        "/usr"
        "/usr/local/opt/antlr4-cpp-runtime"
    )
endif()

# Add custom command to generate ANTLR files
add_custom_command(
    OUTPUT
        ${CMAKE_SOURCE_DIR}/src/generated/PrystLexer.cpp
        ${CMAKE_SOURCE_DIR}/src/generated/PrystParser.cpp
        ${CMAKE_SOURCE_DIR}/src/generated/PrystVisitor.cpp
        ${CMAKE_SOURCE_DIR}/src/generated/PrystBaseVisitor.cpp
        ${CMAKE_SOURCE_DIR}/src/generated/PrystLexer.h
        ${CMAKE_SOURCE_DIR}/src/generated/PrystParser.h
        ${CMAKE_SOURCE_DIR}/src/generated/PrystVisitor.h
        ${CMAKE_SOURCE_DIR}/src/generated/PrystBaseVisitor.h
    COMMAND
<<<<<<< HEAD
        ${ANTLR4_EXECUTABLE} -Dlanguage=Cpp -no-listener -visitor -o ${CMAKE_SOURCE_DIR}/src/generated ${CMAKE_SOURCE_DIR}/PrystLexer.g4
    COMMAND
        ${ANTLR4_EXECUTABLE} -Dlanguage=Cpp -no-listener -visitor -o ${CMAKE_SOURCE_DIR}/src/generated ${CMAKE_SOURCE_DIR}/PrystParser.g4
=======
        java -jar /usr/local/lib/antlr-4.13.2-complete.jar -Dlanguage=Cpp -no-listener -visitor -o "${CMAKE_SOURCE_DIR}/src/generated" "${CMAKE_SOURCE_DIR}/PrystLexer.g4" "${CMAKE_SOURCE_DIR}/PrystParser.g4"
>>>>>>> 6da36d13
    DEPENDS
        ${CMAKE_SOURCE_DIR}/PrystLexer.g4
        ${CMAKE_SOURCE_DIR}/PrystParser.g4
    COMMENT "Generating ANTLR parser files"
)

# Add custom target for parser generation
add_custom_target(
    GenerateParser
    DEPENDS
        ${CMAKE_SOURCE_DIR}/src/generated/PrystLexer.cpp
        ${CMAKE_SOURCE_DIR}/src/generated/PrystParser.cpp
        ${CMAKE_SOURCE_DIR}/src/generated/PrystVisitor.cpp
        ${CMAKE_SOURCE_DIR}/src/generated/PrystBaseVisitor.cpp
)

# Find ANTLR4 runtime in search paths
foreach(base_path ${ANTLR4_SEARCH_PATHS})
    if(EXISTS "${base_path}/include/antlr4-runtime")
        set(ANTLR4_INCLUDE_DIR "${base_path}/include/antlr4-runtime" CACHE PATH "ANTLR4 include directory")
        set(ANTLR4_LIBRARY_DIR "${base_path}/lib" CACHE PATH "ANTLR4 library directory")
        break()
    endif()
endforeach()

# Allow override through environment variables
if(DEFINED ENV{ANTLR4_INCLUDE_DIR})
    set(ANTLR4_INCLUDE_DIR "$ENV{ANTLR4_INCLUDE_DIR}" CACHE PATH "ANTLR4 include directory" FORCE)
endif()
if(DEFINED ENV{ANTLR4_LIBRARY_DIR})
    set(ANTLR4_LIBRARY_DIR "$ENV{ANTLR4_LIBRARY_DIR}" CACHE PATH "ANTLR4 library directory" FORCE)
endif()

include_directories(${ANTLR4_INCLUDE_DIR})
link_directories(${ANTLR4_LIBRARY_DIR})

# Verify ANTLR4 runtime library exists
find_library(ANTLR4_RUNTIME_LIBRARY antlr4-runtime HINTS ${ANTLR4_LIBRARY_DIR})
if(NOT ANTLR4_RUNTIME_LIBRARY)
include_directories(${CMAKE_SOURCE_DIR}/include)
    message(FATAL_ERROR "ANTLR4 runtime library not found. Please install or set ANTLR4_LIBRARY_DIR to the correct path.")
endif()

# Check for ANTLR4 executable
find_program(ANTLR4_EXECUTABLE antlr4)
if(NOT ANTLR4_EXECUTABLE)
    message(FATAL_ERROR "ANTLR4 executable not found. Please ensure it is installed and in your PATH.")
endif()

file(GLOB GENERATED_SRC
    "${CMAKE_SOURCE_DIR}/src/generated/*.cpp"
    "${CMAKE_SOURCE_DIR}/src/generated/*.h"
)

# Add runtime library subdirectory
add_subdirectory(${CMAKE_SOURCE_DIR}/src/runtime)

# Create executable target
add_executable(pryst ${ANTLR_SOURCES})

add_dependencies(pryst GenerateParser)

# Link against LLVM libraries
llvm_map_components_to_libnames(llvm_libs
    core
    support
    irreader
    passes
    target
    executionengine
    mcjit
    native
    option
    bitwriter
    analysis
    transformutils
)

# Link against required libraries
target_link_libraries(pryst
    ${ANTLR4_RUNTIME_LIBRARY}
    ${llvm_libs}
    pryst_runtime
)

# Print configuration summary
message(STATUS "Configuration Summary:")
message(STATUS "  C++ Compiler: ${CMAKE_CXX_COMPILER}")
message(STATUS "  LLVM Version: ${LLVM_PACKAGE_VERSION}")
message(STATUS "  LLVM Directory: ${LLVM_DIR}")
message(STATUS "  ANTLR4 Include Directory: ${ANTLR4_INCLUDE_DIR}")
message(STATUS "  ANTLR4 Library Directory: ${ANTLR4_LIBRARY_DIR}")
message(STATUS "  ANTLR4 Executable: ${ANTLR4_EXECUTABLE}")

# Add test directory
add_subdirectory(test)<|MERGE_RESOLUTION|>--- conflicted
+++ resolved
@@ -1,5 +1,4 @@
 cmake_minimum_required(VERSION 3.10)
-enable_testing()
 project(PrystCompiler)
 
 # Use environment variables for compiler settings if available
@@ -135,13 +134,7 @@
         ${CMAKE_SOURCE_DIR}/src/generated/PrystVisitor.h
         ${CMAKE_SOURCE_DIR}/src/generated/PrystBaseVisitor.h
     COMMAND
-<<<<<<< HEAD
-        ${ANTLR4_EXECUTABLE} -Dlanguage=Cpp -no-listener -visitor -o ${CMAKE_SOURCE_DIR}/src/generated ${CMAKE_SOURCE_DIR}/PrystLexer.g4
-    COMMAND
-        ${ANTLR4_EXECUTABLE} -Dlanguage=Cpp -no-listener -visitor -o ${CMAKE_SOURCE_DIR}/src/generated ${CMAKE_SOURCE_DIR}/PrystParser.g4
-=======
         java -jar /usr/local/lib/antlr-4.13.2-complete.jar -Dlanguage=Cpp -no-listener -visitor -o "${CMAKE_SOURCE_DIR}/src/generated" "${CMAKE_SOURCE_DIR}/PrystLexer.g4" "${CMAKE_SOURCE_DIR}/PrystParser.g4"
->>>>>>> 6da36d13
     DEPENDS
         ${CMAKE_SOURCE_DIR}/PrystLexer.g4
         ${CMAKE_SOURCE_DIR}/PrystParser.g4
@@ -196,12 +189,10 @@
     "${CMAKE_SOURCE_DIR}/src/generated/*.h"
 )
 
-# Add runtime library subdirectory
-add_subdirectory(${CMAKE_SOURCE_DIR}/src/runtime)
-
 # Create executable target
 add_executable(pryst ${ANTLR_SOURCES})
 
+# Add dependencies
 add_dependencies(pryst GenerateParser)
 
 # Link against LLVM libraries
@@ -224,7 +215,6 @@
 target_link_libraries(pryst
     ${ANTLR4_RUNTIME_LIBRARY}
     ${llvm_libs}
-    pryst_runtime
 )
 
 # Print configuration summary
@@ -234,7 +224,4 @@
 message(STATUS "  LLVM Directory: ${LLVM_DIR}")
 message(STATUS "  ANTLR4 Include Directory: ${ANTLR4_INCLUDE_DIR}")
 message(STATUS "  ANTLR4 Library Directory: ${ANTLR4_LIBRARY_DIR}")
-message(STATUS "  ANTLR4 Executable: ${ANTLR4_EXECUTABLE}")
-
-# Add test directory
-add_subdirectory(test)+message(STATUS "  ANTLR4 Executable: ${ANTLR4_EXECUTABLE}")